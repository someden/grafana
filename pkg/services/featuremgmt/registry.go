package featuremgmt

var (
	// Register each toggle here
	standardFeatureFlags = []FeatureFlag{
		{
			Name:        "trimDefaults",
			Description: "Use cue schema to remove values that will be applied automatically",
			State:       FeatureStateBeta,
		},
		{
			Name:        "envelopeEncryption",
			Description: "encrypt secrets",
			State:       FeatureStateBeta,
		},
		{
			Name:        "httpclientprovider_azure_auth",
			Description: "use http client for azure auth",
			State:       FeatureStateBeta,
		},
		{
			Name:        "service-accounts",
			Description: "support service accounts",
			State:       FeatureStateBeta,
		},
		{
			Name:        "database_metrics",
			Description: "Add prometheus metrics for database tables",
			State:       FeatureStateStable,
		},
		{
			Name:        "dashboardPreviews",
			Description: "Create and show thumbnails for dashboard search results",
			State:       FeatureStateAlpha,
		},
		{
			Name:        "dashboardPreviewsScheduler",
			Description: "Schedule automatic updates to dashboard previews",
			State:       FeatureStateAlpha,
		},
		{
			Name:        "live-config",
			Description: "Save grafana live configuration in SQL tables",
			State:       FeatureStateAlpha,
		},
		{
			Name:        "live-pipeline",
			Description: "enable a generic live processing pipeline",
			State:       FeatureStateAlpha,
		},
		{
			Name:         "live-service-web-worker",
			Description:  "This will use a webworker thread to processes events rather than the main thread",
			State:        FeatureStateAlpha,
			FrontendOnly: true,
		},
		{
			Name:         "queryOverLive",
			Description:  "Use grafana live websocket to execute backend queries",
			State:        FeatureStateAlpha,
			FrontendOnly: true,
		},
		{
<<<<<<< HEAD
			Name:        "panelTitleSearch",
			Description: "Search for dashboards using panel title",
			State:       FeatureStateAlpha,
=======
			Name:            "panelTitleSearch",
			Description:     "Search for dashboards using panel title",
			State:           FeatureStateAlpha,
			RequiresDevMode: true, // only supported in dev mode right now
>>>>>>> 53efc59c
		},
		{
			Name:         "tempoSearch",
			Description:  "Enable searching in tempo datasources",
			State:        FeatureStateBeta,
			FrontendOnly: true,
		},
		{
			Name:        "tempoBackendSearch",
			Description: "Use backend for tempo search",
			State:       FeatureStateBeta,
		},
		{
			Name:         "tempoServiceGraph",
			Description:  "show service",
			State:        FeatureStateBeta,
			FrontendOnly: true,
		},
		{
			Name:         "lokiBackendMode",
			Description:  "Loki datasource works as backend datasource",
			State:        FeatureStateAlpha,
			FrontendOnly: true,
		},
		{
			Name:         "fullRangeLogsVolume",
			Description:  "Show full range logs volume in explore",
			State:        FeatureStateBeta,
			FrontendOnly: true,
		},
		{
			Name:        "accesscontrol",
			Description: "Support robust access control",
			State:       FeatureStateBeta,
		},
		{
			Name:        "prometheus_azure_auth",
			Description: "Use azure authentication for prometheus datasource",
			State:       FeatureStateBeta,
		},
		{
			Name:         "influxdbBackendMigration",
			Description:  "Query InfluxDB InfluxQL without the proxy",
			State:        FeatureStateAlpha,
			FrontendOnly: true,
		},
		{
			Name:        "newNavigation",
			Description: "Try the next gen navigation model",
			State:       FeatureStateAlpha,
		},
		{
			Name:            "showFeatureFlagsInUI",
			Description:     "Show feature flags in the settings UI",
			State:           FeatureStateAlpha,
			RequiresDevMode: true,
		},
		{
			Name:        "disable_http_request_histogram",
			Description: "Do not create histograms for http requests",
			State:       FeatureStateAlpha,
		},
		{
			Name:            "validatedQueries",
			Description:     "only execute the query saved in a panel",
			State:           FeatureStateAlpha,
			RequiresDevMode: true,
		},
		{
			Name:        "swaggerUi",
			Description: "Serves swagger UI",
			State:       FeatureStateBeta,
		},
		{
			Name:        "featureHighlights",
			Description: "Highlight Enterprise features",
			State:       FeatureStateStable,
		},
	}
)<|MERGE_RESOLUTION|>--- conflicted
+++ resolved
@@ -61,16 +61,10 @@
 			FrontendOnly: true,
 		},
 		{
-<<<<<<< HEAD
-			Name:        "panelTitleSearch",
-			Description: "Search for dashboards using panel title",
-			State:       FeatureStateAlpha,
-=======
 			Name:            "panelTitleSearch",
 			Description:     "Search for dashboards using panel title",
 			State:           FeatureStateAlpha,
 			RequiresDevMode: true, // only supported in dev mode right now
->>>>>>> 53efc59c
 		},
 		{
 			Name:         "tempoSearch",
