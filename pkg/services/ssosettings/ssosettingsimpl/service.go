--- conflicted
+++ resolved
@@ -22,17 +22,14 @@
 var _ ssosettings.Service = (*SSOSettingsService)(nil)
 
 type SSOSettingsService struct {
-	log          log.Logger
-	cfg          *setting.Cfg
-	store        ssosettings.Store
-	ac           ac.AccessControl
+	log     log.Logger
+	cfg     *setting.Cfg
+	store   ssosettings.Store
+	ac      ac.AccessControl
+	secrets secrets.Service
+
 	fbStrategies []ssosettings.FallbackStrategy
-<<<<<<< HEAD
-
-	reloadables map[string]ssosettings.Reloadable
-=======
-	secrets      secrets.Service
->>>>>>> a9a18a4b
+	reloadables  map[string]ssosettings.Reloadable
 }
 
 func ProvideService(cfg *setting.Cfg, sqlStore db.DB, ac ac.AccessControl,
@@ -52,6 +49,7 @@
 		ac:           ac,
 		fbStrategies: strategies,
 		secrets:      secrets,
+		reloadables:  make(map[string]ssosettings.Reloadable),
 	}
 
 	if features.IsEnabledGlobally(featuremgmt.FlagSsoSettingsApi) {
@@ -94,7 +92,6 @@
 	}
 
 	for _, provider := range ssosettings.AllOAuthProviders {
-
 		settings := getSettingsByProvider(provider, storedSettings)
 		if len(settings) == 0 {
 			// If there is no data in the DB then we need to load the settings using the fallback strategy
@@ -112,22 +109,9 @@
 }
 
 func (s *SSOSettingsService) Upsert(ctx context.Context, settings models.SSOSettings) error {
-	// TODO: validation (configurable provider? Contains the required fields? etc)
-
-<<<<<<< HEAD
-	// TODO: also check whether the provider is configurable using the
-	connector, ok := s.reloadables[settings.Provider]
-	if !ok {
-		s.log.Warn("No validation handler found for provider", "provider", settings.Provider)
-	}
-
-	err := connector.Validate(ctx, settings)
-	if err != nil {
-		return err
-	}
-
-	err = s.store.Upsert(ctx, settings)
-=======
+	// TODO: also check whether the provider is configurable
+	// Get the connector for the provider (from the reloadables) and call Validate
+
 	if isOAuthProvider(settings.Provider) {
 		encryptedClientSecret, err := s.secrets.Encrypt(ctx, []byte(settings.OAuthSettings.ClientSecret), secrets.WithoutScope())
 		if err != nil {
@@ -137,10 +121,10 @@
 	}
 
 	err := s.store.Upsert(ctx, settings)
->>>>>>> a9a18a4b
 	if err != nil {
 		return err
 	}
+
 	return nil
 }
 
