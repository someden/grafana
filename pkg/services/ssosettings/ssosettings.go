--- conflicted
+++ resolved
@@ -46,11 +46,7 @@
 // using the config file and/or environment variables. Used mostly for backwards compatibility.
 type FallbackStrategy interface {
 	IsMatch(provider string) bool
-<<<<<<< HEAD
-	ParseConfigFromSystem(ctx context.Context, provider string) (map[string]interface{}, error)
-=======
 	GetProviderConfig(ctx context.Context, provider string) (any, error)
->>>>>>> ea7a179f
 }
 
 // Store is a SSO settings store
