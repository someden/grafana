--- conflicted
+++ resolved
@@ -13,23 +13,14 @@
 )
 
 func ProvideAuthorizer(
+	cfg *setting.Cfg,
 	orgIDAuthorizer *org.OrgIDAuthorizer,
 	orgRoleAuthorizer *org.OrgRoleAuthorizer,
-<<<<<<< HEAD
-	acAuthorizr *accesscontrol.AccessControlAuthorizer,
+	stackIDAuthorizer *stack.StackIDAuthorizer,
+	acAuthorizer *accesscontrol.AccessControlAuthorizer,
 ) authorizer.Authorizer {
 	authorizers := []authorizer.Authorizer{
 		authorizerfactory.NewPrivilegedGroups(user.SystemPrivilegedGroup),
-		acAuthorizr,
-		orgIDAuthorizer,
-		orgRoleAuthorizer,
-=======
-	stackIDAuthorizer *stack.StackIDAuthorizer,
-	cfg *setting.Cfg,
-) authorizer.Authorizer {
-	authorizers := []authorizer.Authorizer{
-		authorizerfactory.NewPrivilegedGroups(user.SystemPrivilegedGroup),
->>>>>>> 152e0e21
 	}
 
 	// In Hosted grafana, the StackID replaces the orgID as a valid namespace
@@ -39,7 +30,8 @@
 		authorizers = append(authorizers, orgIDAuthorizer)
 	}
 
-	authorizers = append(authorizers, orgRoleAuthorizer)
+	// Add the ac authorizer last since it is the most expensive check
+	authorizers = append(authorizers, acAuthorizer)
 
 	return union.New(authorizers...)
 }