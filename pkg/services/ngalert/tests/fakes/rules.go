--- conflicted
+++ resolved
@@ -245,21 +245,7 @@
 	return namespacesMap, nil
 }
 
-<<<<<<< HEAD
-func (f *RuleStore) GetNamespaceByUID(_ context.Context, uid string, orgID int64, _ *user.SignedInUser) (*folder.Folder, error) {
-=======
-func (f *RuleStore) GetNamespaceByTitle(_ context.Context, title string, orgID int64, _ identity.Requester) (*folder.Folder, error) {
-	folders := f.Folders[orgID]
-	for _, folder := range folders {
-		if folder.Title == title {
-			return folder, nil
-		}
-	}
-	return nil, fmt.Errorf("not found")
-}
-
 func (f *RuleStore) GetNamespaceByUID(_ context.Context, uid string, orgID int64, _ identity.Requester) (*folder.Folder, error) {
->>>>>>> 5a2127c2
 	f.RecordedOps = append(f.RecordedOps, GenericRecordedQuery{
 		Name:   "GetNamespaceByUID",
 		Params: []any{orgID, uid},
