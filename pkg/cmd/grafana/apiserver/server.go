package apiserver

import (
	"fmt"
	"io"
	"net"
	"path"

	metav1 "k8s.io/apimachinery/pkg/apis/meta/v1"
	"k8s.io/apimachinery/pkg/runtime"
	"k8s.io/apimachinery/pkg/runtime/schema"
	"k8s.io/apimachinery/pkg/runtime/serializer"
	utilerrors "k8s.io/apimachinery/pkg/util/errors"
	openapinamer "k8s.io/apiserver/pkg/endpoints/openapi"
	genericapiserver "k8s.io/apiserver/pkg/server"
	"k8s.io/apiserver/pkg/server/options"
	"k8s.io/apiserver/pkg/util/openapi"
	"k8s.io/client-go/tools/clientcmd"
	netutils "k8s.io/utils/net"

	"github.com/grafana/grafana/pkg/services/grafana-apiserver/utils"

	"github.com/grafana/grafana/pkg/registry/apis/example"
	grafanaAPIServer "github.com/grafana/grafana/pkg/services/grafana-apiserver"
)

const (
	defaultEtcdPathPrefix = "/registry/grafana.app"
	dataPath              = "data/grafana-apiserver" // same as grafana core
)

var (
	Scheme = runtime.NewScheme()
	Codecs = serializer.NewCodecFactory(Scheme)

	unversionedVersion = schema.GroupVersion{Group: "", Version: "v1"}
	unversionedTypes   = []runtime.Object{
		&metav1.Status{},
		&metav1.WatchEvent{},
		&metav1.APIVersions{},
		&metav1.APIGroupList{},
		&metav1.APIGroup{},
		&metav1.APIResourceList{},
	}
)

func init() {
	// we need to add the options to empty v1
	metav1.AddToGroupVersion(Scheme, schema.GroupVersion{Group: "", Version: "v1"})
	Scheme.AddUnversionedTypes(unversionedVersion, unversionedTypes...)
}

// APIServerOptions contains the state for the apiserver
type APIServerOptions struct {
	builders           []grafanaAPIServer.APIGroupBuilder
	RecommendedOptions *options.RecommendedOptions
	AlternateDNS       []string

	StdOut io.Writer
	StdErr io.Writer
}

func newAPIServerOptions(out, errOut io.Writer) *APIServerOptions {
	return &APIServerOptions{
		StdOut: out,
		StdErr: errOut,
	}
}

func (o *APIServerOptions) LoadAPIGroupBuilders(args []string) error {
	o.builders = []grafanaAPIServer.APIGroupBuilder{}
	for _, g := range args {
		switch g {
		// No dependencies for testing
		case "example.grafana.app":
<<<<<<< HEAD
			o.builders = append(o.builders, &example.TestingAPIBuilder{})
		case "snapshosts.grafana.app":

			//	snapshots.RegisterAPIService()

			return fmt.Errorf("todo... manual wire")
=======
			o.builders = append(o.builders, example.NewTestingAPIBuilder())
>>>>>>> 439edebc
		default:
			return fmt.Errorf("unknown group: %s", g)
		}
	}

	if len(o.builders) < 1 {
		return fmt.Errorf("expected group name(s) in the command line arguments")
	}

	// Install schemas
	for _, b := range o.builders {
		if err := b.InstallSchema(Scheme); err != nil {
			return err
		}
	}
	return nil
}

// A copy of ApplyTo in recommended.go, but for >= 0.28, server pkg in apiserver does a bit extra causing
// a panic when CoreAPI is set to nil
func (o *APIServerOptions) ModifiedApplyTo(config *genericapiserver.RecommendedConfig) error {
	if err := o.RecommendedOptions.Etcd.ApplyTo(&config.Config); err != nil {
		return err
	}
	if err := o.RecommendedOptions.EgressSelector.ApplyTo(&config.Config); err != nil {
		return err
	}
	if err := o.RecommendedOptions.Traces.ApplyTo(config.Config.EgressSelector, &config.Config); err != nil {
		return err
	}
	if err := o.RecommendedOptions.SecureServing.ApplyTo(&config.Config.SecureServing, &config.Config.LoopbackClientConfig); err != nil {
		return err
	}
	if err := o.RecommendedOptions.Authentication.ApplyTo(&config.Config.Authentication, config.SecureServing, config.OpenAPIConfig); err != nil {
		return err
	}
	if err := o.RecommendedOptions.Authorization.ApplyTo(&config.Config.Authorization); err != nil {
		return err
	}
	if err := o.RecommendedOptions.Audit.ApplyTo(&config.Config); err != nil {
		return err
	}
	if err := o.RecommendedOptions.Features.ApplyTo(&config.Config); err != nil {
		return err
	}

	if err := o.RecommendedOptions.CoreAPI.ApplyTo(config); err != nil {
		return err
	}

	_, err := o.RecommendedOptions.ExtraAdmissionInitializers(config)
	if err != nil {
		return err
	}
	return nil
}

func (o *APIServerOptions) Config() (*genericapiserver.RecommendedConfig, error) {
	if err := o.RecommendedOptions.SecureServing.MaybeDefaultWithSelfSignedCerts(
		"localhost", o.AlternateDNS, []net.IP{netutils.ParseIPSloppy("127.0.0.1")},
	); err != nil {
		return nil, fmt.Errorf("error creating self-signed certificates: %v", err)
	}

	o.RecommendedOptions.Authentication.RemoteKubeConfigFileOptional = true
	o.RecommendedOptions.Authorization.RemoteKubeConfigFileOptional = true

	o.RecommendedOptions.Admission = nil
	o.RecommendedOptions.Etcd = nil

	if o.RecommendedOptions.CoreAPI.CoreAPIKubeconfigPath == "" {
		o.RecommendedOptions.CoreAPI = nil
	}

	serverConfig := genericapiserver.NewRecommendedConfig(Codecs)

	if o.RecommendedOptions.CoreAPI == nil {
		if err := o.ModifiedApplyTo(serverConfig); err != nil {
			return nil, err
		}
	} else {
		if err := o.RecommendedOptions.ApplyTo(serverConfig); err != nil {
			return nil, err
		}
	}

	// Add OpenAPI specs for each group+version
	defsGetter := grafanaAPIServer.GetOpenAPIDefinitions(o.builders)
	serverConfig.OpenAPIConfig = genericapiserver.DefaultOpenAPIConfig(
		openapi.GetOpenAPIDefinitionsWithoutDisabledFeatures(defsGetter),
		openapinamer.NewDefinitionNamer(Scheme))

	serverConfig.OpenAPIV3Config = genericapiserver.DefaultOpenAPIV3Config(
		openapi.GetOpenAPIDefinitionsWithoutDisabledFeatures(defsGetter),
		openapinamer.NewDefinitionNamer(Scheme))

	// Add the custom routes to service discovery
	serverConfig.OpenAPIV3Config.PostProcessSpec3 = grafanaAPIServer.GetOpenAPIPostProcessor(o.builders)

	return serverConfig, nil
}

// Validate validates APIServerOptions
// NOTE: we don't call validate on the top level recommended options as it doesn't like skipping etcd-servers
// the function is left here for troubleshooting any other config issues
func (o *APIServerOptions) Validate(args []string) error {
	errors := []error{}
	errors = append(errors, o.RecommendedOptions.Validate()...)
	return utilerrors.NewAggregate(errors)
}

// Complete fills in fields required to have valid data
func (o *APIServerOptions) Complete() error {
	return nil
}

func (o *APIServerOptions) RunAPIServer(config *genericapiserver.RecommendedConfig, stopCh <-chan struct{}) error {
	delegationTarget := genericapiserver.NewEmptyDelegate()
	completedConfig := config.Complete()
	server, err := completedConfig.New("example-apiserver", delegationTarget)
	if err != nil {
		return err
	}

	// Install the API Group+version
	for _, b := range o.builders {
		g, err := b.GetAPIGroupInfo(Scheme, Codecs, completedConfig.RESTOptionsGetter)
		if err != nil {
			return err
		}
		if g == nil || len(g.PrioritizedVersions) < 1 {
			continue
		}
		err = server.InstallAPIGroup(g)
		if err != nil {
			return err
		}
	}

	// in standalone mode, write the local config to disk
	if o.RecommendedOptions.CoreAPI == nil {
		if err = clientcmd.WriteToFile(
			utils.FormatKubeConfig(server.LoopbackClientConfig),
			path.Join(dataPath, "grafana.kubeconfig"),
		); err != nil {
			return err
		}
	}

	return server.PrepareRun().Run(stopCh)
}<|MERGE_RESOLUTION|>--- conflicted
+++ resolved
@@ -73,16 +73,7 @@
 		switch g {
 		// No dependencies for testing
 		case "example.grafana.app":
-<<<<<<< HEAD
-			o.builders = append(o.builders, &example.TestingAPIBuilder{})
-		case "snapshosts.grafana.app":
-
-			//	snapshots.RegisterAPIService()
-
-			return fmt.Errorf("todo... manual wire")
-=======
 			o.builders = append(o.builders, example.NewTestingAPIBuilder())
->>>>>>> 439edebc
 		default:
 			return fmt.Errorf("unknown group: %s", g)
 		}
