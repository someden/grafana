package api

import (
	"context"
	"errors"
	"net/http"
	"strconv"

	"github.com/grafana/grafana/pkg/api/apierrors"
	"github.com/grafana/grafana/pkg/api/dtos"
	"github.com/grafana/grafana/pkg/api/response"
	"github.com/grafana/grafana/pkg/services/accesscontrol"
	"github.com/grafana/grafana/pkg/services/auth/identity"
	contextmodel "github.com/grafana/grafana/pkg/services/contexthandler/model"
	"github.com/grafana/grafana/pkg/services/dashboards"
	"github.com/grafana/grafana/pkg/services/featuremgmt"
	"github.com/grafana/grafana/pkg/services/folder"
	"github.com/grafana/grafana/pkg/services/guardian"
	"github.com/grafana/grafana/pkg/services/libraryelements/model"
	"github.com/grafana/grafana/pkg/services/org"
	"github.com/grafana/grafana/pkg/services/search"
	"github.com/grafana/grafana/pkg/util"
	"github.com/grafana/grafana/pkg/web"
)

const REDACTED = "redacted"

// swagger:route GET /folders folders getFolders
//
// Get all folders.
//
// Returns all folders that the authenticated user has permission to view.
// If nested folders are enabled, it expects an additional query parameter with the parent folder UID
// and returns the immediate subfolders that the authenticated user has permission to view.
// If the parameter is not supplied then it returns immediate subfolders under the root
// that the authenticated user has permission to view.
//
// Responses:
// 200: getFoldersResponse
// 401: unauthorisedError
// 403: forbiddenError
// 500: internalServerError
func (hs *HTTPServer) GetFolders(c *contextmodel.ReqContext) response.Response {
	var folders []*folder.Folder
	var err error
	if hs.Features.IsEnabled(featuremgmt.FlagNestedFolders) {
		folders, err = hs.folderService.GetChildren(c.Req.Context(), &folder.GetChildrenQuery{
			OrgID:        c.SignedInUser.GetOrgID(),
			Limit:        c.QueryInt64("limit"),
			Page:         c.QueryInt64("page"),
			UID:          c.Query("parentUid"),
			SignedInUser: c.SignedInUser,
		})
	} else {
		folders, err = hs.searchFolders(c)
	}

	if err != nil {
		return apierrors.ToFolderErrorResponse(err)
	}

	result := make([]dtos.FolderSearchHit, 0)
	for _, f := range folders {
		result = append(result, dtos.FolderSearchHit{
			Id:        f.ID,
			Uid:       f.UID,
			Title:     f.Title,
			ParentUID: f.ParentUID,
		})
	}

	return response.JSON(http.StatusOK, result)
}

// swagger:route GET /folders/{folder_uid} folders getFolderByUID
//
// Get folder by uid.
//
// Responses:
// 200: folderResponse
// 401: unauthorisedError
// 403: forbiddenError
// 404: notFoundError
// 500: internalServerError
func (hs *HTTPServer) GetFolderByUID(c *contextmodel.ReqContext) response.Response {
	uid := web.Params(c.Req)[":uid"]
	folder, err := hs.folderService.Get(c.Req.Context(), &folder.GetFolderQuery{OrgID: c.SignedInUser.GetOrgID(), UID: &uid, SignedInUser: c.SignedInUser})
	if err != nil {
		return apierrors.ToFolderErrorResponse(err)
	}

	folderDTO, err := hs.newToFolderDto(c, folder)
	if err != nil {
		return response.Err(err)
	}

	return response.JSON(http.StatusOK, folderDTO)
}

// swagger:route GET /folders/id/{folder_id} folders getFolderByID
//
// Get folder by id.
//
// Returns the folder identified by id. This is deprecated.
// Please refer to [updated API](#/folders/getFolderByUID) instead
//
// Deprecated: true
//
// Responses:
// 200: folderResponse
// 401: unauthorisedError
// 403: forbiddenError
// 404: notFoundError
// 500: internalServerError
func (hs *HTTPServer) GetFolderByID(c *contextmodel.ReqContext) response.Response {
	id, err := strconv.ParseInt(web.Params(c.Req)[":id"], 10, 64)
	if err != nil {
		return response.Error(http.StatusBadRequest, "id is invalid", err)
	}
	folder, err := hs.folderService.Get(c.Req.Context(), &folder.GetFolderQuery{ID: &id, OrgID: c.SignedInUser.GetOrgID(), SignedInUser: c.SignedInUser})
	if err != nil {
		return apierrors.ToFolderErrorResponse(err)
	}

	folderDTO, err := hs.newToFolderDto(c, folder)
	if err != nil {
		return response.Err(err)
	}
	return response.JSON(http.StatusOK, folderDTO)
}

// swagger:route POST /folders folders createFolder
//
// Create folder.
//
// If nested folders are enabled then it additionally expects the parent folder UID.
//
// Responses:
// 200: folderResponse
// 400: badRequestError
// 401: unauthorisedError
// 403: forbiddenError
// 409: conflictError
// 500: internalServerError
func (hs *HTTPServer) CreateFolder(c *contextmodel.ReqContext) response.Response {
	cmd := folder.CreateFolderCommand{}
	if err := web.Bind(c.Req, &cmd); err != nil {
		return response.Error(http.StatusBadRequest, "bad request data", err)
	}
	cmd.OrgID = c.SignedInUser.GetOrgID()
	cmd.SignedInUser = c.SignedInUser

	folder, err := hs.folderService.Create(c.Req.Context(), &cmd)
	if err != nil {
		return apierrors.ToFolderErrorResponse(err)
	}

	if err := hs.setDefaultFolderPermissions(c.Req.Context(), cmd.OrgID, cmd.SignedInUser, folder); err != nil {
		hs.log.Error("Could not set the default folder permissions", "folder", folder.Title, "user", cmd.SignedInUser, "error", err)
	}

	// Clear permission cache for the user who's created the folder, so that new permissions are fetched for their next call
	// Required for cases when caller wants to immediately interact with the newly created object
	hs.accesscontrolService.ClearUserPermissionCache(c.SignedInUser)

	folderDTO, err := hs.newToFolderDto(c, folder)
	if err != nil {
		return response.Err(err)
	}

	// TODO set ParentUID if nested folders are enabled
	return response.JSON(http.StatusOK, folderDTO)
}

func (hs *HTTPServer) setDefaultFolderPermissions(ctx context.Context, orgID int64, user identity.Requester, folder *folder.Folder) error {
	var permissions []accesscontrol.SetResourcePermissionCommand
	var userID int64

	namespace, id := user.GetNamespacedID()
	if namespace == identity.NamespaceUser {
		var errID error
		userID, errID = identity.IntIdentifier(namespace, id)
		if errID != nil {
			return errID
		}

		permissions = append(permissions, accesscontrol.SetResourcePermissionCommand{
			UserID: userID, Permission: dashboards.PERMISSION_ADMIN.String(),
		})
	}

	isNested := folder.ParentUID != ""
	if !isNested || !hs.Features.IsEnabled(featuremgmt.FlagNestedFolders) {
		permissions = append(permissions, []accesscontrol.SetResourcePermissionCommand{
			{BuiltinRole: string(org.RoleEditor), Permission: dashboards.PERMISSION_EDIT.String()},
			{BuiltinRole: string(org.RoleViewer), Permission: dashboards.PERMISSION_VIEW.String()},
		}...)
	}

	_, err := hs.folderPermissionsService.SetPermissions(ctx, orgID, folder.UID, permissions...)
	return err
}

// swagger:route POST /folders/{folder_uid}/move folders moveFolder
//
// Move folder.
//
// Responses:
// 200: folderResponse
// 401: unauthorisedError
// 403: forbiddenError
// 404: notFoundError
// 500: internalServerError
func (hs *HTTPServer) MoveFolder(c *contextmodel.ReqContext) response.Response {
	if hs.Features.IsEnabled(featuremgmt.FlagNestedFolders) {
		cmd := folder.MoveFolderCommand{}
		if err := web.Bind(c.Req, &cmd); err != nil {
			return response.Error(http.StatusBadRequest, "bad request data", err)
		}
		var err error

		cmd.OrgID = c.SignedInUser.GetOrgID()
		cmd.UID = web.Params(c.Req)[":uid"]
		cmd.SignedInUser = c.SignedInUser
		theFolder, err := hs.folderService.Move(c.Req.Context(), &cmd)
		if err != nil {
			return response.ErrOrFallback(http.StatusInternalServerError, "move folder failed", err)
		}

		folderDTO, err := hs.newToFolderDto(c, theFolder)
		if err != nil {
			return response.Err(err)
		}
		return response.JSON(http.StatusOK, folderDTO)
	}
	result := map[string]string{}
	result["message"] = "To use this service, you need to activate nested folder feature."
	return response.JSON(http.StatusNotFound, result)
}

// swagger:route PUT /folders/{folder_uid} folders updateFolder
//
// Update folder.
//
// Responses:
// 200: folderResponse
// 400: badRequestError
// 401: unauthorisedError
// 403: forbiddenError
// 404: notFoundError
// 409: conflictError
// 500: internalServerError
func (hs *HTTPServer) UpdateFolder(c *contextmodel.ReqContext) response.Response {
	cmd := folder.UpdateFolderCommand{}
	if err := web.Bind(c.Req, &cmd); err != nil {
		return response.Error(http.StatusBadRequest, "bad request data", err)
	}

	cmd.OrgID = c.SignedInUser.GetOrgID()
	cmd.UID = web.Params(c.Req)[":uid"]
	cmd.SignedInUser = c.SignedInUser
	result, err := hs.folderService.Update(c.Req.Context(), &cmd)
	if err != nil {
		return apierrors.ToFolderErrorResponse(err)
	}
	folderDTO, err := hs.newToFolderDto(c, result)
	if err != nil {
		return response.Err(err)
	}

	return response.JSON(http.StatusOK, folderDTO)
}

// swagger:route DELETE /folders/{folder_uid} folders deleteFolder
//
// Delete folder.
//
// Deletes an existing folder identified by UID along with all dashboards (and their alerts) stored in the folder. This operation cannot be reverted.
// If nested folders are enabled then it also deletes all the subfolders.
//
// Responses:
// 200: deleteFolderResponse
// 400: badRequestError
// 401: unauthorisedError
// 403: forbiddenError
// 404: notFoundError
// 500: internalServerError
func (hs *HTTPServer) DeleteFolder(c *contextmodel.ReqContext) response.Response { // temporarily adding this function to HTTPServer, will be removed from HTTPServer when librarypanels featuretoggle is removed
	err := hs.LibraryElementService.DeleteLibraryElementsInFolder(c.Req.Context(), c.SignedInUser, web.Params(c.Req)[":uid"])
	if err != nil {
		if errors.Is(err, model.ErrFolderHasConnectedLibraryElements) {
			return response.Error(403, "Folder could not be deleted because it contains library elements in use", err)
		}
		return apierrors.ToFolderErrorResponse(err)
	}
	/* TODO: after a decision regarding folder deletion permissions has been made
	(https://github.com/grafana/grafana-enterprise/issues/5144),
	remove the previous call to hs.LibraryElementService.DeleteLibraryElementsInFolder
	and remove "user" from the signature of DeleteInFolder in the folder RegistryService.
	Context: https://github.com/grafana/grafana/pull/69149#discussion_r1235057903
	*/

	uid := web.Params(c.Req)[":uid"]
	err = hs.folderService.Delete(c.Req.Context(), &folder.DeleteFolderCommand{UID: uid, OrgID: c.SignedInUser.GetOrgID(), ForceDeleteRules: c.QueryBool("forceDeleteRules"), SignedInUser: c.SignedInUser})
	if err != nil {
		return apierrors.ToFolderErrorResponse(err)
	}

	return response.JSON(http.StatusOK, util.DynMap{
		"message": "Folder deleted",
	})
}

// swagger:route GET /folders/{folder_uid}/counts folders getFolderDescendantCounts
//
// Gets the count of each descendant of a folder by kind. The folder is identified by UID.
//
// Responses:
// 200: getFolderDescendantCountsResponse
// 401: unauthorisedError
// 403: forbiddenError
// 404: notFoundError
// 500: internalServerError
func (hs *HTTPServer) GetFolderDescendantCounts(c *contextmodel.ReqContext) response.Response {
	uid := web.Params(c.Req)[":uid"]
	counts, err := hs.folderService.GetDescendantCounts(c.Req.Context(), &folder.GetDescendantCountsQuery{OrgID: c.SignedInUser.GetOrgID(), UID: &uid, SignedInUser: c.SignedInUser})
	if err != nil {
		return apierrors.ToFolderErrorResponse(err)
	}

	return response.JSON(http.StatusOK, counts)
}
func (hs *HTTPServer) newToFolderDto(c *contextmodel.ReqContext, f *folder.Folder) (dtos.Folder, error) {
	ctx := c.Req.Context()
	toDTO := func(f *folder.Folder, checkCanView bool) (dtos.Folder, error) {
		g, err := guardian.NewByFolder(c.Req.Context(), f, c.SignedInUser.GetOrgID(), c.SignedInUser)
		if err != nil {
			return dtos.Folder{}, err
		}

		canEdit, _ := g.CanEdit()
		canSave, _ := g.CanSave()
		canAdmin, _ := g.CanAdmin()
		canDelete, _ := g.CanDelete()

		// Finding creator and last updater of the folder
		updater, creator := anonString, anonString
		if f.CreatedBy > 0 {
			creator = hs.getUserLogin(ctx, f.CreatedBy)
		}
		if f.UpdatedBy > 0 {
			updater = hs.getUserLogin(ctx, f.UpdatedBy)
		}

		acMetadata, _ := hs.getFolderACMetadata(c, f)

		if checkCanView {
			canView, _ := g.CanView()
			if !canView {
				return dtos.Folder{
					Uid:   REDACTED,
					Title: REDACTED,
				}, nil
			}
		}

		return dtos.Folder{
			Id:            f.ID,
			Uid:           f.UID,
			Title:         f.Title,
			Url:           f.URL,
			HasACL:        f.HasACL,
			CanSave:       canSave,
			CanEdit:       canEdit,
			CanAdmin:      canAdmin,
			CanDelete:     canDelete,
			CreatedBy:     creator,
			Created:       f.Created,
			UpdatedBy:     updater,
			Updated:       f.Updated,
			Version:       f.Version,
			AccessControl: acMetadata,
			ParentUID:     f.ParentUID,
		}, nil
	}

	// no need to check view permission for the starting folder since it's already checked by the callers
	folderDTO, err := toDTO(f, false)
	if err != nil {
		return dtos.Folder{}, err
	}

	if !hs.Features.IsEnabled(featuremgmt.FlagNestedFolders) {
		return folderDTO, nil
	}

	parents, err := hs.folderService.GetParents(ctx, folder.GetParentsQuery{UID: f.UID, OrgID: f.OrgID})
	if err != nil {
		// log the error instead of failing
		hs.log.Error("failed to fetch folder parents", "folder", f.UID, "org", f.OrgID, "error", err)
	}

	folderDTO.Parents = make([]dtos.Folder, 0, len(parents))
	for _, f := range parents {
<<<<<<< HEAD
		// Hide parent folders user has no access to
		parentGuardian, err := guardian.NewByFolder(ctx, f, f.OrgID, c.SignedInUser)
		if err != nil {
			hs.log.Error("failed to check folder permissions", "folder", f.UID, "org", f.OrgID, "error", err)
			continue
		}
		if canView, _ := parentGuardian.CanView(); canView {
			folderDTO.Parents = append(folderDTO.Parents, toDTO(f))
		}
=======
		DTO, err := toDTO(f, true)
		if err != nil {
			hs.log.Error("failed to convert folder to DTO", "folder", f.UID, "org", f.OrgID, "error", err)
			continue
		}
		folderDTO.Parents = append(folderDTO.Parents, DTO)
>>>>>>> aa7a6da9
	}

	return folderDTO, nil
}

func (hs *HTTPServer) getFolderACMetadata(c *contextmodel.ReqContext, f *folder.Folder) (accesscontrol.Metadata, error) {
	if !c.QueryBool("accesscontrol") {
		return nil, nil
	}

	parents, err := hs.folderService.GetParents(c.Req.Context(), folder.GetParentsQuery{UID: f.UID, OrgID: c.SignedInUser.GetOrgID()})
	if err != nil {
		return nil, err
	}

	folderIDs := map[string]bool{f.UID: true}
	for _, p := range parents {
		folderIDs[p.UID] = true
	}

	allMetadata := hs.getMultiAccessControlMetadata(c, dashboards.ScopeFoldersPrefix, folderIDs)
	metadata := allMetadata[f.UID]

	// Flatten metadata - if any parent has a permission, the child folder inherits it
	for _, md := range allMetadata {
		for action := range md {
			metadata[action] = true
		}
	}
	return metadata, nil
}

func (hs *HTTPServer) searchFolders(c *contextmodel.ReqContext) ([]*folder.Folder, error) {
	searchQuery := search.Query{
		SignedInUser: c.SignedInUser,
		DashboardIds: make([]int64, 0),
		FolderIds:    make([]int64, 0),
		Limit:        c.QueryInt64("limit"),
		OrgId:        c.SignedInUser.GetOrgID(),
		Type:         "dash-folder",
		Permission:   dashboards.PERMISSION_VIEW,
		Page:         c.QueryInt64("page"),
	}

	hits, err := hs.SearchService.SearchHandler(c.Req.Context(), &searchQuery)
	if err != nil {
		return nil, err
	}

	folders := make([]*folder.Folder, 0)

	for _, hit := range hits {
		folders = append(folders, &folder.Folder{
			ID:    hit.ID,
			UID:   hit.UID,
			Title: hit.Title,
		})
	}

	return folders, nil
}

// swagger:parameters getFolders
type GetFoldersParams struct {
	// Limit the maximum number of folders to return
	// in:query
	// required:false
	// default:1000
	Limit int64 `json:"limit"`
	// Page index for starting fetching folders
	// in:query
	// required:false
	// default:1
	Page int64 `json:"page"`
	// The parent folder UID
	// in:query
	// required:false
	ParentUID string `json:"parentUid"`
}

// swagger:parameters getFolderByUID
type GetFolderByUIDParams struct {
	// in:path
	// required:true
	FolderUID string `json:"folder_uid"`
}

// swagger:parameters updateFolder
type UpdateFolderParams struct {
	// in:path
	// required:true
	FolderUID string `json:"folder_uid"`
	// To change the unique identifier (uid), provide another one.
	// To overwrite an existing folder with newer version, set `overwrite` to `true`.
	// Provide the current version to safelly update the folder: if the provided version differs from the stored one the request will fail, unless `overwrite` is `true`.
	//
	// in:body
	// required:true
	Body folder.UpdateFolderCommand `json:"body"`
}

// swagger:parameters getFolderByID
type GetFolderByIDParams struct {
	// in:path
	// required:true
	FolderID int64 `json:"folder_id"`
}

// swagger:parameters createFolder
type CreateFolderParams struct {
	// in:body
	// required:true
	Body folder.CreateFolderCommand `json:"body"`
}

// swagger:parameters moveFolder
type MoveFolderParams struct {
	// in:path
	// required:true
	FolderUID string `json:"folder_uid"`
	// in:body
	// required:true
	Body folder.MoveFolderCommand `json:"body"`
}

// swagger:parameters deleteFolder
type DeleteFolderParams struct {
	// in:path
	// required:true
	FolderUID string `json:"folder_uid"`
	// If `true` any Grafana 8 Alerts under this folder will be deleted.
	// Set to `false` so that the request will fail if the folder contains any Grafana 8 Alerts.
	// in:query
	// required:false
	// default:false
	ForceDeleteRules bool `json:"forceDeleteRules"`
}

// swagger:response getFoldersResponse
type GetFoldersResponse struct {
	// The response message
	// in: body
	Body []dtos.FolderSearchHit `json:"body"`
}

// swagger:response folderResponse
type FolderResponse struct {
	// The response message
	// in: body
	Body dtos.Folder `json:"body"`
}

// swagger:response deleteFolderResponse
type DeleteFolderResponse struct {
	// The response message
	// in: body
	Body struct {
		// ID Identifier of the deleted folder.
		// required: true
		// example: 65
		ID int64 `json:"id"`

		// Title of the deleted folder.
		// required: true
		// example: My Folder
		Title string `json:"title"`

		// Message Message of the deleted folder.
		// required: true
		// example: Folder My Folder deleted
		Message string `json:"message"`
	} `json:"body"`
}

// swagger:parameters getFolderDescendantCounts
type GetFolderDescendantCountsParams struct {
	// in:path
	// required:true
	FolderUID string `json:"folder_uid"`
}

// swagger:response getFolderDescendantCountsResponse
type GetFolderDescendantCountsResponse struct {
	// The response message
	// in: body
	Body folder.DescendantCounts `json:"body"`
}<|MERGE_RESOLUTION|>--- conflicted
+++ resolved
@@ -402,7 +402,6 @@
 
 	folderDTO.Parents = make([]dtos.Folder, 0, len(parents))
 	for _, f := range parents {
-<<<<<<< HEAD
 		// Hide parent folders user has no access to
 		parentGuardian, err := guardian.NewByFolder(ctx, f, f.OrgID, c.SignedInUser)
 		if err != nil {
@@ -410,16 +409,13 @@
 			continue
 		}
 		if canView, _ := parentGuardian.CanView(); canView {
-			folderDTO.Parents = append(folderDTO.Parents, toDTO(f))
-		}
-=======
-		DTO, err := toDTO(f, true)
-		if err != nil {
-			hs.log.Error("failed to convert folder to DTO", "folder", f.UID, "org", f.OrgID, "error", err)
-			continue
-		}
-		folderDTO.Parents = append(folderDTO.Parents, DTO)
->>>>>>> aa7a6da9
+			DTO, err := toDTO(f, true)
+			if err != nil {
+				hs.log.Error("failed to convert folder to DTO", "folder", f.UID, "org", f.OrgID, "error", err)
+				continue
+			}
+			folderDTO.Parents = append(folderDTO.Parents, DTO)
+		}
 	}
 
 	return folderDTO, nil
