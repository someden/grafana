package codegen

import (
<<<<<<< HEAD
	"bytes"

	copenapi "cuelang.org/go/encoding/openapi"
	"github.com/dave/dst/decorator"
	"github.com/dave/dst/dstutil"
	"github.com/grafana/codejen"
	"github.com/grafana/thema/encoding/gocode"
	"github.com/grafana/thema/encoding/openapi"
	"golang.org/x/tools/go/ast/astutil"
=======
	"github.com/dave/dst/dstutil"
	"github.com/grafana/codejen"
	"github.com/grafana/thema/encoding/gocode"
>>>>>>> 492bdbd5
)

// GoTypesJenny creates a [OneToOne] that produces Go types for the provided
// [thema.Schema].
type GoTypesJenny struct {
<<<<<<< HEAD
	ApplyFuncs       []astutil.ApplyFunc
	ExpandReferences bool
=======
	ApplyFuncs []dstutil.ApplyFunc
>>>>>>> 492bdbd5
}

func (j GoTypesJenny) JennyName() string {
	return "GoTypesJenny"
}

func (j GoTypesJenny) Generate(sfg SchemaForGen) (*codejen.File, error) {
	// TODO allow using name instead of machine name in thema generator
	b, err := gocode.GenerateTypesOpenAPI(sfg.Schema, &gocode.TypeConfigOpenAPI{
		// TODO will need to account for sanitizing e.g. dashes here at some point
		Config: &openapi.Config{
			Group: sfg.IsGroup,
			Config: &copenapi.Config{
				ExpandReferences: j.ExpandReferences,
			},
		},
		PackageName: sfg.Schema.Lineage().Name(),
		ApplyFuncs:  append(j.ApplyFuncs, PrefixDropper(sfg.Name), DecoderCompactor()),
	})

	if err != nil {
		return nil, err
	}

	return codejen.NewFile(sfg.Schema.Lineage().Name()+"_types_gen.go", b, j), nil
}<|MERGE_RESOLUTION|>--- conflicted
+++ resolved
@@ -1,32 +1,18 @@
 package codegen
 
 import (
-<<<<<<< HEAD
-	"bytes"
-
 	copenapi "cuelang.org/go/encoding/openapi"
-	"github.com/dave/dst/decorator"
 	"github.com/dave/dst/dstutil"
 	"github.com/grafana/codejen"
 	"github.com/grafana/thema/encoding/gocode"
 	"github.com/grafana/thema/encoding/openapi"
-	"golang.org/x/tools/go/ast/astutil"
-=======
-	"github.com/dave/dst/dstutil"
-	"github.com/grafana/codejen"
-	"github.com/grafana/thema/encoding/gocode"
->>>>>>> 492bdbd5
 )
 
 // GoTypesJenny creates a [OneToOne] that produces Go types for the provided
 // [thema.Schema].
 type GoTypesJenny struct {
-<<<<<<< HEAD
-	ApplyFuncs       []astutil.ApplyFunc
+	ApplyFuncs       []dstutil.ApplyFunc
 	ExpandReferences bool
-=======
-	ApplyFuncs []dstutil.ApplyFunc
->>>>>>> 492bdbd5
 }
 
 func (j GoTypesJenny) JennyName() string {
