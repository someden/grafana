package postgres

import (
	"fmt"
	"io/ioutil"
	"os"
	"path/filepath"
	"strconv"
	"strings"
	"sync"
	"time"

	"github.com/grafana/grafana/pkg/infra/fs"
	"github.com/grafana/grafana/pkg/infra/log"
<<<<<<< HEAD
	"github.com/grafana/grafana/pkg/models"
	"github.com/grafana/grafana/pkg/services/datasources"
=======
	"github.com/grafana/grafana/pkg/tsdb/sqleng"
>>>>>>> b14b267b
)

var validateCertFunc = validateCertFilePaths
var writeCertFileFunc = writeCertFile

type certFileType int

const (
	rootCert = iota
	clientCert
	clientKey
)

type tlsSettingsProvider interface {
	getTLSSettings(dsInfo sqleng.DataSourceInfo) (tlsSettings, error)
}

type datasourceCacheManager struct {
	locker *locker
	cache  sync.Map
}

type tlsManager struct {
	dsService       *datasources.Service
	logger          log.Logger
	dsCacheInstance datasourceCacheManager
	dataPath        string
}

func newTLSManager(dsService *datasources.Service, logger log.Logger, dataPath string) tlsSettingsProvider {
	return &tlsManager{
		dsService:       dsService,
		logger:          logger,
		dataPath:        dataPath,
		dsCacheInstance: datasourceCacheManager{locker: newLocker()},
	}
}

type tlsSettings struct {
	Mode                string
	ConfigurationMethod string
	RootCertFile        string
	CertFile            string
	CertKeyFile         string
}

func (m *tlsManager) getTLSSettings(dsInfo sqleng.DataSourceInfo) (tlsSettings, error) {
	tlsconfig := tlsSettings{
		Mode: dsInfo.JsonData.Mode,
	}

	isTLSDisabled := (tlsconfig.Mode == "disable")

	if isTLSDisabled {
		m.logger.Debug("Postgres TLS/SSL is disabled")
		return tlsconfig, nil
	}

	m.logger.Debug("Postgres TLS/SSL is enabled", "tlsMode", tlsconfig.Mode)

	tlsconfig.ConfigurationMethod = dsInfo.JsonData.ConfigurationMethod
	tlsconfig.RootCertFile = dsInfo.JsonData.RootCertFile
	tlsconfig.CertFile = dsInfo.JsonData.CertFile
	tlsconfig.CertKeyFile = dsInfo.JsonData.CertKeyFile

	if tlsconfig.ConfigurationMethod == "file-content" {
		if err := m.writeCertFiles(dsInfo, &tlsconfig); err != nil {
			return tlsconfig, err
		}
	} else {
		if err := validateCertFunc(tlsconfig.RootCertFile, tlsconfig.CertFile, tlsconfig.CertKeyFile); err != nil {
			return tlsconfig, err
		}
	}
	return tlsconfig, nil
}

func (t certFileType) String() string {
	switch t {
	case rootCert:
		return "root certificate"
	case clientCert:
		return "client certificate"
	case clientKey:
		return "client key"
	default:
		panic(fmt.Sprintf("Unrecognized certFileType %d", t))
	}
}

func getFileName(dataDir string, fileType certFileType) string {
	var filename string
	switch fileType {
	case rootCert:
		filename = "root.crt"
	case clientCert:
		filename = "client.crt"
	case clientKey:
		filename = "client.key"
	default:
		panic(fmt.Sprintf("unrecognized certFileType %s", fileType.String()))
	}
	generatedFilePath := filepath.Join(dataDir, filename)
	return generatedFilePath
}

// writeCertFile writes a certificate file.
func writeCertFile(logger log.Logger, fileContent string, generatedFilePath string) error {
	fileContent = strings.TrimSpace(fileContent)
	if fileContent != "" {
		logger.Debug("Writing cert file", "path", generatedFilePath)
		if err := ioutil.WriteFile(generatedFilePath, []byte(fileContent), 0600); err != nil {
			return err
		}
		// Make sure the file has the permissions expected by the Postgresql driver, otherwise it will bail
		if err := os.Chmod(generatedFilePath, 0600); err != nil {
			return err
		}
		return nil
	}

	logger.Debug("Deleting cert file since no content is provided", "path", generatedFilePath)
	exists, err := fs.Exists(generatedFilePath)
	if err != nil {
		return err
	}
	if exists {
		if err := os.Remove(generatedFilePath); err != nil {
			return fmt.Errorf("failed to remove %q: %w", generatedFilePath, err)
		}
	}
	return nil
}

func (m *tlsManager) writeCertFiles(dsInfo sqleng.DataSourceInfo, tlsconfig *tlsSettings) error {
	m.logger.Debug("Writing TLS certificate files to disk")
<<<<<<< HEAD
	decrypted := m.dsService.DecryptedValues(ds)
	tlsRootCert := decrypted["tlsCACert"]
	tlsClientCert := decrypted["tlsClientCert"]
	tlsClientKey := decrypted["tlsClientKey"]

=======
	tlsRootCert := dsInfo.DecryptedSecureJSONData["tlsCACert"]
	tlsClientCert := dsInfo.DecryptedSecureJSONData["tlsClientCert"]
	tlsClientKey := dsInfo.DecryptedSecureJSONData["tlsClientKey"]
>>>>>>> b14b267b
	if tlsRootCert == "" && tlsClientCert == "" && tlsClientKey == "" {
		m.logger.Debug("No TLS/SSL certificates provided")
	}

	// Calculate all files path
	workDir := filepath.Join(m.dataPath, "tls", dsInfo.UID+"generatedTLSCerts")
	tlsconfig.RootCertFile = getFileName(workDir, rootCert)
	tlsconfig.CertFile = getFileName(workDir, clientCert)
	tlsconfig.CertKeyFile = getFileName(workDir, clientKey)

	// Find datasource in the cache, if found, skip writing files
	cacheKey := strconv.Itoa(int(dsInfo.ID))
	m.dsCacheInstance.locker.RLock(cacheKey)
	item, ok := m.dsCacheInstance.cache.Load(cacheKey)
	m.dsCacheInstance.locker.RUnlock(cacheKey)
	if ok {
		if !item.(time.Time).Before(dsInfo.Updated) {
			return nil
		}
	}

	m.dsCacheInstance.locker.Lock(cacheKey)
	defer m.dsCacheInstance.locker.Unlock(cacheKey)

	item, ok = m.dsCacheInstance.cache.Load(cacheKey)
	if ok {
		if !item.(time.Time).Before(dsInfo.Updated) {
			return nil
		}
	}

	// Write certification directory and files
	exists, err := fs.Exists(workDir)
	if err != nil {
		return err
	}
	if !exists {
		if err := os.MkdirAll(workDir, 0700); err != nil {
			return err
		}
	}

	if err = writeCertFileFunc(m.logger, tlsRootCert, tlsconfig.RootCertFile); err != nil {
		return err
	}
	if err = writeCertFileFunc(m.logger, tlsClientCert, tlsconfig.CertFile); err != nil {
		return err
	}
	if err = writeCertFileFunc(m.logger, tlsClientKey, tlsconfig.CertKeyFile); err != nil {
		return err
	}

	// Update datasource cache
	m.dsCacheInstance.cache.Store(cacheKey, dsInfo.Updated)
	return nil
}

// validateCertFilePaths validates configured certificate file paths.
func validateCertFilePaths(rootCert, clientCert, clientKey string) error {
	for _, fpath := range []string{rootCert, clientCert, clientKey} {
		if fpath == "" {
			continue
		}
		exists, err := fs.Exists(fpath)
		if err != nil {
			return err
		}
		if !exists {
			return fmt.Errorf("certificate file %q doesn't exist", fpath)
		}
	}
	return nil
}<|MERGE_RESOLUTION|>--- conflicted
+++ resolved
@@ -12,12 +12,7 @@
 
 	"github.com/grafana/grafana/pkg/infra/fs"
 	"github.com/grafana/grafana/pkg/infra/log"
-<<<<<<< HEAD
-	"github.com/grafana/grafana/pkg/models"
-	"github.com/grafana/grafana/pkg/services/datasources"
-=======
 	"github.com/grafana/grafana/pkg/tsdb/sqleng"
->>>>>>> b14b267b
 )
 
 var validateCertFunc = validateCertFilePaths
@@ -41,15 +36,13 @@
 }
 
 type tlsManager struct {
-	dsService       *datasources.Service
 	logger          log.Logger
 	dsCacheInstance datasourceCacheManager
 	dataPath        string
 }
 
-func newTLSManager(dsService *datasources.Service, logger log.Logger, dataPath string) tlsSettingsProvider {
+func newTLSManager(logger log.Logger, dataPath string) tlsSettingsProvider {
 	return &tlsManager{
-		dsService:       dsService,
 		logger:          logger,
 		dataPath:        dataPath,
 		dsCacheInstance: datasourceCacheManager{locker: newLocker()},
@@ -154,17 +147,9 @@
 
 func (m *tlsManager) writeCertFiles(dsInfo sqleng.DataSourceInfo, tlsconfig *tlsSettings) error {
 	m.logger.Debug("Writing TLS certificate files to disk")
-<<<<<<< HEAD
-	decrypted := m.dsService.DecryptedValues(ds)
-	tlsRootCert := decrypted["tlsCACert"]
-	tlsClientCert := decrypted["tlsClientCert"]
-	tlsClientKey := decrypted["tlsClientKey"]
-
-=======
 	tlsRootCert := dsInfo.DecryptedSecureJSONData["tlsCACert"]
 	tlsClientCert := dsInfo.DecryptedSecureJSONData["tlsClientCert"]
 	tlsClientKey := dsInfo.DecryptedSecureJSONData["tlsClientKey"]
->>>>>>> b14b267b
 	if tlsRootCert == "" && tlsClientCert == "" && tlsClientKey == "" {
 		m.logger.Debug("No TLS/SSL certificates provided")
 	}
