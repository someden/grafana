--- conflicted
+++ resolved
@@ -309,11 +309,7 @@
 		}
 
 		if options.IsAllowed(obj.Key) {
-<<<<<<< HEAD
-			if obj.IsDir && !recursive {
-=======
 			if obj.IsDir && !recursive && options.IsAllowed(obj.Key) {
->>>>>>> ed924b3d
 				foundPaths = append(foundPaths, strings.TrimSuffix(obj.Key, Delimiter))
 			}
 
@@ -350,13 +346,6 @@
 		}
 	}
 
-<<<<<<< HEAD
-	if dirMarkerPath != "" {
-		foundPaths = append(foundPaths, dirMarkerPath)
-	} else if dirPath != "" {
-		// TODO replicate the changes in `createFolder`
-		foundPaths = append(foundPaths, dirPath)
-=======
 	var foundPath string
 	if dirMarkerPath != "" {
 		foundPath = dirMarkerPath
@@ -366,7 +355,6 @@
 
 	if foundPath != "" && options.IsAllowed(foundPath+Delimiter) {
 		foundPaths = append(foundPaths, foundPath)
->>>>>>> ed924b3d
 	}
 	return foundPaths, nil
 }
