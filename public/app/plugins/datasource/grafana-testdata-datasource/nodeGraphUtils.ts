import { randomLcg } from 'd3-random';

import {
  FieldColorModeId,
  FieldDTO,
  FieldType,
  MutableDataFrame,
  NodeGraphDataFrameFieldNames,
  DataFrame,
} from '@grafana/data';

import * as serviceMapResponseSmall from './testData/serviceMapResponse';
import * as serviceMapResponsMedium from './testData/serviceMapResponseMedium';

export function generateRandomNodes(count = 10, seed?: number) {
  const nodes = [];
<<<<<<< HEAD
  const rand = randomLcg(seed);
=======
  const edges: string[] = [];
>>>>>>> 9789c0cc

  const root = {
    id: 'root',
    title: 'root',
    subTitle: 'client',
    success: 1,
    error: 0,
    stat1: Math.random(),
    stat2: Math.random(),
    edges,
  };
  nodes.push(root);
  const nodesWithoutMaxEdges = [root];

  const maxEdges = 3;

  for (let i = 1; i < count; i++) {
    const node = makeRandomNode(i);
    nodes.push(node);
    const sourceIndex = Math.floor(rand() * Math.floor(nodesWithoutMaxEdges.length - 1));
    const source = nodesWithoutMaxEdges[sourceIndex];
    source.edges.push(node.id);
    if (source.edges.length >= maxEdges) {
      nodesWithoutMaxEdges.splice(sourceIndex, 1);
    }
    nodesWithoutMaxEdges.push(node);
  }

  // Add some random edges to create possible cycle
  const additionalEdges = Math.floor(count / 2);
  for (let i = 0; i <= additionalEdges; i++) {
    const sourceIndex = Math.floor(rand() * Math.floor(nodes.length - 1));
    const targetIndex = Math.floor(rand() * Math.floor(nodes.length - 1));
    if (sourceIndex === targetIndex || nodes[sourceIndex].id === '0' || nodes[targetIndex].id === '0') {
      continue;
    }

    nodes[sourceIndex].edges.push(nodes[targetIndex].id);
  }

  const nodeFields: Record<string, Omit<FieldDTO, 'name'> & { values: any[] }> = {
    [NodeGraphDataFrameFieldNames.id]: {
      values: [],
      type: FieldType.string,
      config: {
        links: [
          {
            title: 'test data link',
            url: '',
            internal: {
              query: { scenarioId: 'logs', alias: 'from service graph', stringInput: 'tes' },
              datasourceUid: 'gdev-testdata',
              datasourceName: 'gdev-testdata',
            },
          },
        ],
      },
    },
    [NodeGraphDataFrameFieldNames.title]: {
      values: [],
      type: FieldType.string,
    },
    [NodeGraphDataFrameFieldNames.subTitle]: {
      values: [],
      type: FieldType.string,
    },
    [NodeGraphDataFrameFieldNames.mainStat]: {
      values: [],
      type: FieldType.number,
      config: { displayName: 'Transactions per second' },
    },
    [NodeGraphDataFrameFieldNames.secondaryStat]: {
      values: [],
      type: FieldType.number,
      config: { displayName: 'Average duration' },
    },
    [NodeGraphDataFrameFieldNames.arc + 'success']: {
      values: [],
      type: FieldType.number,
      config: { color: { fixedColor: 'green', mode: FieldColorModeId.Fixed }, displayName: 'Success' },
    },
    [NodeGraphDataFrameFieldNames.arc + 'errors']: {
      values: [],
      type: FieldType.number,
      config: { color: { fixedColor: 'red', mode: FieldColorModeId.Fixed }, displayName: 'Errors' },
    },
    [NodeGraphDataFrameFieldNames.icon]: {
      values: [],
      type: FieldType.string,
    },
    [NodeGraphDataFrameFieldNames.nodeRadius]: {
      values: [],
      type: FieldType.number,
    },
    [NodeGraphDataFrameFieldNames.highlighted]: {
      values: [],
      type: FieldType.boolean,
    },
  };

  const nodeFrame = new MutableDataFrame({
    name: 'nodes',
    fields: Object.keys(nodeFields).map((key) => ({
      ...nodeFields[key],
      name: key,
    })),
    meta: { preferredVisualisationType: 'nodeGraph' },
  });

  const edgesFrame: DataFrame = {
    name: 'edges',
    fields: [
      { name: NodeGraphDataFrameFieldNames.id, values: [], type: FieldType.string, config: {} },
      { name: NodeGraphDataFrameFieldNames.source, values: [], type: FieldType.string, config: {} },
      { name: NodeGraphDataFrameFieldNames.target, values: [], type: FieldType.string, config: {} },
      { name: NodeGraphDataFrameFieldNames.mainStat, values: [], type: FieldType.number, config: {} },
      { name: NodeGraphDataFrameFieldNames.highlighted, values: [], type: FieldType.boolean, config: {} },
      { name: NodeGraphDataFrameFieldNames.thickness, values: [], type: FieldType.number, config: {} },
    ],
    meta: { preferredVisualisationType: 'nodeGraph' },
    length: 0,
  };

  const edgesSet = new Set();
  for (const node of nodes) {
    nodeFields.id.values.push(node.id);
    nodeFields.title.values.push(node.title);
    nodeFields[NodeGraphDataFrameFieldNames.subTitle].values.push(node.subTitle);
    nodeFields[NodeGraphDataFrameFieldNames.mainStat].values.push(node.stat1);
    nodeFields[NodeGraphDataFrameFieldNames.secondaryStat].values.push(node.stat2);
    nodeFields.arc__success.values.push(node.success);
    nodeFields.arc__errors.values.push(node.error);
    const rnd = Math.random();
    nodeFields[NodeGraphDataFrameFieldNames.icon].values.push(rnd > 0.9 ? 'database' : rnd < 0.1 ? 'cloud' : '');
    nodeFields[NodeGraphDataFrameFieldNames.nodeRadius].values.push(Math.max(rnd * 100, 30)); // ensure a minimum radius of 30 or icons will not fit well in the node
    nodeFields[NodeGraphDataFrameFieldNames.highlighted].values.push(Math.random() > 0.5);

    for (const edge of node.edges) {
      const id = `${node.id}--${edge}`;
      // We can have duplicate edges when we added some more by random
      if (edgesSet.has(id)) {
        continue;
      }
      edgesSet.add(id);
      edgesFrame.fields[0].values.push(`${node.id}--${edge}`);
      edgesFrame.fields[1].values.push(node.id);
      edgesFrame.fields[2].values.push(edge);
      edgesFrame.fields[3].values.push(Math.random() * 100);
      edgesFrame.fields[4].values.push(Math.random() > 0.5);
      edgesFrame.fields[5].values.push(Math.ceil(Math.random() * 15));
    }
  }
  edgesFrame.length = edgesFrame.fields[0].values.length;

  return [nodeFrame, edgesFrame];
}

function makeRandomNode(index: number) {
  const success = Math.random();
  const error = 1 - success;
  return {
    id: `service:${index}`,
    title: `service:${index}`,
    subTitle: 'service',
    success,
    error,
    stat1: Math.random(),
    stat2: Math.random(),
    edges: [],
    highlighted: Math.random() > 0.5,
  };
}

export function savedNodesResponse(size: 'small' | 'medium'): [DataFrame, DataFrame] {
  const response = size === 'small' ? serviceMapResponseSmall : serviceMapResponsMedium;
  return [new MutableDataFrame(response.nodes), new MutableDataFrame(response.edges)];
}

// Generates node graph data but only returns the edges
export function generateRandomEdges(count = 10, seed = 1) {
  return generateRandomNodes(count, seed)[1];
}<|MERGE_RESOLUTION|>--- conflicted
+++ resolved
@@ -14,11 +14,8 @@
 
 export function generateRandomNodes(count = 10, seed?: number) {
   const nodes = [];
-<<<<<<< HEAD
+  const edges: string[] = [];
   const rand = randomLcg(seed);
-=======
-  const edges: string[] = [];
->>>>>>> 9789c0cc
 
   const root = {
     id: 'root',
