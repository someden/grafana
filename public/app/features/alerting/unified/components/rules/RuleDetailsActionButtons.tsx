import { css } from '@emotion/css';
import { uniqueId } from 'lodash';
import React, { Fragment, useState } from 'react';
import { useLocation } from 'react-router-dom';

import { GrafanaTheme2, textUtil, urlUtil } from '@grafana/data';
import { config } from '@grafana/runtime';
import {
  Button,
  ClipboardButton,
  ConfirmModal,
  Dropdown,
  HorizontalGroup,
  Icon,
  LinkButton,
  Menu,
  useStyles2,
} from '@grafana/ui';
import { useAppNotification } from 'app/core/copy/appNotification';
import { useDispatch } from 'app/types';
import { CombinedRule, RuleIdentifier, RulesSource } from 'app/types/unified-alerting';
import { PromAlertingRuleState } from 'app/types/unified-alerting-dto';

import { AlertRuleAction, useAlertRuleAbility } from '../../hooks/useAbilities';
import { useStateHistoryModal } from '../../hooks/useStateHistoryModal';
import { deleteRuleAction } from '../../state/actions';
import { getAlertmanagerByUid } from '../../utils/alertmanager';
import { Annotation } from '../../utils/constants';
import { getRulesSourceName, isCloudRulesSource, isGrafanaRulesSource } from '../../utils/datasource';
import {
  createExploreLink,
  createShareLink,
  isLocalDevEnv,
  isOpenSourceEdition,
  makeRuleBasedSilenceLink,
} from '../../utils/misc';
import * as ruleId from '../../utils/rule-id';
import { isAlertingRule, isFederatedRuleGroup, isGrafanaRulerRule } from '../../utils/rules';
import { createUrl } from '../../utils/url';
import { DeclareIncidentButton } from '../bridges/DeclareIncidentButton';

import { RedirectToCloneRule } from './CloneRule';

interface Props {
  rule: CombinedRule;
  rulesSource: RulesSource;
  isViewMode: boolean;
}

export const RuleDetailsActionButtons = ({ rule, rulesSource, isViewMode }: Props) => {
  const style = useStyles2(getStyles);
  const { namespace, group, rulerRule } = rule;
  const { StateHistoryModal, showStateHistoryModal } = useStateHistoryModal();
  const dispatch = useDispatch();
  const location = useLocation();
  const notifyApp = useAppNotification();

  const [ruleToDelete, setRuleToDelete] = useState<CombinedRule>();
  const [redirectToClone, setRedirectToClone] = useState<
    { identifier: RuleIdentifier; isProvisioned: boolean } | undefined
  >(undefined);

  const alertmanagerSourceName = isGrafanaRulesSource(rulesSource)
    ? rulesSource
    : getAlertmanagerByUid(rulesSource.jsonData.alertmanagerUid)?.name;

  const [duplicateSupported, duplicateAllowed] = useAlertRuleAbility(rule, AlertRuleAction.Duplicate);
  const [silenceSupported, silenceAllowed] = useAlertRuleAbility(rule, AlertRuleAction.Silence);
  const [exploreSupported, exploreAllowed] = useAlertRuleAbility(rule, AlertRuleAction.Explore);
  const [deleteSupported, deleteAllowed] = useAlertRuleAbility(rule, AlertRuleAction.Delete);
  const [editSupported, editAllowed] = useAlertRuleAbility(rule, AlertRuleAction.Update);

  const buttons: JSX.Element[] = [];
  const rightButtons: JSX.Element[] = [];
  const moreActionsButtons: React.ReactElement[] = [];

  const deleteRule = () => {
    if (ruleToDelete && ruleToDelete.rulerRule) {
      const identifier = ruleId.fromRulerRule(
        getRulesSourceName(ruleToDelete.namespace.rulesSource),
        ruleToDelete.namespace.name,
        ruleToDelete.group.name,
        ruleToDelete.rulerRule
      );

      dispatch(deleteRuleAction(identifier, { navigateTo: isViewMode ? '/alerting/list' : undefined }));
      setRuleToDelete(undefined);
    }
  };

  const isFederated = isFederatedRuleGroup(group);
  const isProvisioned = isGrafanaRulerRule(rule.rulerRule) && Boolean(rule.rulerRule.grafana_alert.provenance);

  const isFiringRule = isAlertingRule(rule.promRule) && rule.promRule.state === PromAlertingRuleState.Firing;

  const canDelete = deleteSupported && deleteAllowed;
  const canEdit = editSupported && editAllowed;
  const canSilence = silenceSupported && silenceAllowed && alertmanagerSourceName;
  const canDuplicateRule = duplicateSupported && duplicateAllowed && !isFederated;

  const buildShareUrl = () => createShareLink(rulesSource, rule);

  const returnTo = location.pathname + location.search;
  // explore does not support grafana rule queries atm
  // neither do "federated rules"
  if (isCloudRulesSource(rulesSource) && exploreSupported && exploreAllowed && !isFederated) {
    buttons.push(
      <LinkButton
        size="sm"
        key="explore"
        variant="primary"
        icon="chart-line"
        target="__blank"
        href={createExploreLink(rulesSource, rule.query)}
      >
        See graph
      </LinkButton>
    );
  }
  if (rule.annotations[Annotation.runbookURL]) {
    buttons.push(
      <LinkButton
        size="sm"
        key="runbook"
        variant="primary"
        icon="book"
        target="__blank"
        href={textUtil.sanitizeUrl(rule.annotations[Annotation.runbookURL])}
      >
        View runbook
      </LinkButton>
    );
  }
  if (rule.annotations[Annotation.dashboardUID]) {
    const dashboardUID = rule.annotations[Annotation.dashboardUID];
    if (dashboardUID) {
      buttons.push(
        <LinkButton
          size="sm"
          key="dashboard"
          variant="primary"
          icon="apps"
          target="__blank"
          href={`d/${encodeURIComponent(dashboardUID)}`}
        >
          Go to dashboard
        </LinkButton>
      );
      const panelId = rule.annotations[Annotation.panelID];
      if (panelId) {
        buttons.push(
          <LinkButton
            size="sm"
            key="panel"
            variant="primary"
            icon="apps"
            target="__blank"
            href={`d/${encodeURIComponent(dashboardUID)}?viewPanel=${encodeURIComponent(panelId)}`}
          >
            Go to panel
          </LinkButton>
        );
      }
    }
  }

  if (canSilence) {
    buttons.push(
      <LinkButton
        size="sm"
        key="silence"
        icon="bell-slash"
        target="__blank"
        href={makeRuleBasedSilenceLink(alertmanagerSourceName, rule)}
      >
        Silence
      </LinkButton>
    );
  }

  if (isGrafanaRulerRule(rule.rulerRule)) {
    buttons.push(
      <Fragment key="history">
        <Button
          size="sm"
          icon="history"
          onClick={() => isGrafanaRulerRule(rule.rulerRule) && showStateHistoryModal(rule.rulerRule)}
        >
          Show state history
        </Button>
        {StateHistoryModal}
      </Fragment>
    );
  }

  if (isFiringRule && shouldShowDeclareIncidentButton()) {
    buttons.push(
      <Fragment key="declare-incident">
        <DeclareIncidentButton title={rule.name} url={buildShareUrl()} />
      </Fragment>
    );
  }

  if (isViewMode && rulerRule) {
    const sourceName = getRulesSourceName(rulesSource);
    const identifier = ruleId.fromRulerRule(sourceName, namespace.name, group.name, rulerRule);

    if (canEdit) {
      rightButtons.push(
        <ClipboardButton
          key="copy"
          icon="copy"
          onClipboardError={(copiedText) => {
            notifyApp.error('Error while copying URL', copiedText);
          }}
          size="sm"
          getText={buildShareUrl}
        >
          Copy link to rule
        </ClipboardButton>
      );

      if (!isProvisioned) {
        const editURL = urlUtil.renderUrl(
          `${config.appSubUrl}/alerting/${encodeURIComponent(ruleId.stringifyIdentifier(identifier))}/edit`,
          {
            returnTo,
          }
        );

        rightButtons.push(
          <LinkButton size="sm" key="edit" variant="secondary" icon="pen" href={editURL}>
            Edit
          </LinkButton>
        );
      }
    }

    if (isGrafanaRulerRule(rulerRule)) {
      const modifyUrl = createUrl(
        `/alerting/${encodeURIComponent(ruleId.stringifyIdentifier(identifier))}/modify-export`
      );

      moreActionsButtons.push(<Menu.Item label="Modify export" icon="edit" url={modifyUrl} />);
    }

    if (canDuplicateRule) {
      moreActionsButtons.push(
        <Menu.Item label="Duplicate" icon="copy" onClick={() => setRedirectToClone({ identifier, isProvisioned })} />
      );
    }

    if (canDelete) {
      moreActionsButtons.push(<Menu.Divider />);
      moreActionsButtons.push(
        <Menu.Item key="delete" label="Delete" icon="trash-alt" onClick={() => setRuleToDelete(rule)} />
      );
    }
  }

  if (buttons.length || rightButtons.length || moreActionsButtons.length) {
    return (
      <>
        <div className={style.wrapper}>
          <HorizontalGroup width="auto">{buttons.length ? buttons : <div />}</HorizontalGroup>
          <HorizontalGroup width="auto">
            {rightButtons.length && rightButtons}
            {moreActionsButtons.length && (
              <Dropdown
                overlay={
                  <Menu>
                    {moreActionsButtons.map((action) => (
                      <React.Fragment key={uniqueId('action_')}>{action}</React.Fragment>
                    ))}
                  </Menu>
                }
              >
                <Button variant="secondary" size="sm">
                  More
                  <Icon name="angle-down" />
                </Button>
              </Dropdown>
            )}
          </HorizontalGroup>
        </div>
        {!!ruleToDelete && (
          <ConfirmModal
            isOpen={true}
            title="Delete rule"
            body="Deleting this rule will permanently remove it from your alert rule list. Are you sure you want to delete this rule?"
            confirmText="Yes, delete"
            icon="exclamation-triangle"
            onConfirm={deleteRule}
            onDismiss={() => setRuleToDelete(undefined)}
          />
        )}
        {redirectToClone && (
          <RedirectToCloneRule
            identifier={redirectToClone.identifier}
            isProvisioned={redirectToClone.isProvisioned}
            onDismiss={() => setRedirectToClone(undefined)}
          />
        )}
      </>
    );
  }

  return null;
};

/**
 * Since Incident isn't available as an open-source product we shouldn't show it for Open-Source licenced editions of Grafana.
 * We should show it in development mode
 */
function shouldShowDeclareIncidentButton() {
  return !isOpenSourceEdition() || isLocalDevEnv();
}

<<<<<<< HEAD
/**
 * We don't want to show the silence button if either
 * 1. the user has no permissions to create silences
 * 2. the admin has configured to only send instances to external AMs
 */
export function useCanSilence(rule?: CombinedRule) {
  const isGrafanaManagedRule = isGrafanaRulerRule(rule?.rulerRule);

  const { useGetAlertmanagerChoiceStatusQuery } = alertmanagerApi;
  const { currentData: amConfigStatus, isLoading } = useGetAlertmanagerChoiceStatusQuery(undefined, {
    skip: !isGrafanaManagedRule,
  });

  if (!rule) {
    return false;
  }

  if (!isGrafanaManagedRule || isLoading) {
    return false;
  }

  const hasPermissions = contextSrv.hasPermission(AccessControlAction.AlertingInstanceCreate);

  const interactsOnlyWithExternalAMs = amConfigStatus?.alertmanagersChoice === AlertmanagerChoice.External;
  const interactsWithAll = amConfigStatus?.alertmanagersChoice === AlertmanagerChoice.All;

  return hasPermissions && (!interactsOnlyWithExternalAMs || interactsWithAll);
}

=======
>>>>>>> 98da1fa0
export const getStyles = (theme: GrafanaTheme2) => ({
  wrapper: css`
    padding: ${theme.spacing(2)} 0;
    display: flex;
    flex-direction: row;
    justify-content: space-between;
    flex-wrap: wrap;
    border-bottom: solid 1px ${theme.colors.border.medium};
  `,
});<|MERGE_RESOLUTION|>--- conflicted
+++ resolved
@@ -316,38 +316,6 @@
   return !isOpenSourceEdition() || isLocalDevEnv();
 }
 
-<<<<<<< HEAD
-/**
- * We don't want to show the silence button if either
- * 1. the user has no permissions to create silences
- * 2. the admin has configured to only send instances to external AMs
- */
-export function useCanSilence(rule?: CombinedRule) {
-  const isGrafanaManagedRule = isGrafanaRulerRule(rule?.rulerRule);
-
-  const { useGetAlertmanagerChoiceStatusQuery } = alertmanagerApi;
-  const { currentData: amConfigStatus, isLoading } = useGetAlertmanagerChoiceStatusQuery(undefined, {
-    skip: !isGrafanaManagedRule,
-  });
-
-  if (!rule) {
-    return false;
-  }
-
-  if (!isGrafanaManagedRule || isLoading) {
-    return false;
-  }
-
-  const hasPermissions = contextSrv.hasPermission(AccessControlAction.AlertingInstanceCreate);
-
-  const interactsOnlyWithExternalAMs = amConfigStatus?.alertmanagersChoice === AlertmanagerChoice.External;
-  const interactsWithAll = amConfigStatus?.alertmanagersChoice === AlertmanagerChoice.All;
-
-  return hasPermissions && (!interactsOnlyWithExternalAMs || interactsWithAll);
-}
-
-=======
->>>>>>> 98da1fa0
 export const getStyles = (theme: GrafanaTheme2) => ({
   wrapper: css`
     padding: ${theme.spacing(2)} 0;
