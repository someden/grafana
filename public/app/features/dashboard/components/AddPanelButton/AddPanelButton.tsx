--- conflicted
+++ resolved
@@ -1,9 +1,4 @@
-<<<<<<< HEAD
-import React, { useState } from 'react';
-=======
-import { css, cx } from '@emotion/css';
 import React, { useState, useEffect } from 'react';
->>>>>>> 5015b5b2
 
 import { selectors } from '@grafana/e2e-selectors';
 import { Dropdown, Button, Icon } from '@grafana/ui';
@@ -17,12 +12,7 @@
   onToolbarAddMenuOpen?: () => void;
 }
 
-<<<<<<< HEAD
-const AddPanelButton = ({ dashboard }: Props) => {
-=======
 const AddPanelButton = ({ dashboard, onToolbarAddMenuOpen }: Props) => {
-  const styles = getStyles(useTheme2());
->>>>>>> 5015b5b2
   const [isMenuOpen, setIsMenuOpen] = useState(false);
 
   useEffect(() => {
