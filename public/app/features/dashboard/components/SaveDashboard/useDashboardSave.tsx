import { useAsyncFn } from 'react-use';

import { locationUtil } from '@grafana/data';
import { config, locationService, reportInteraction } from '@grafana/runtime';
import appEvents from 'app/core/app_events';
import { useAppNotification } from 'app/core/copy/appNotification';
import { contextSrv } from 'app/core/core';
import { updateDashboardName } from 'app/core/reducers/navBarTree';
import { useSaveDashboardMutation } from 'app/features/browse-dashboards/api/browseDashboardsAPI';
import { DashboardModel } from 'app/features/dashboard/state';
import { saveDashboard as saveDashboardApiCall } from 'app/features/manage-dashboards/state/actions';
import { useDispatch } from 'app/types';
import { DashboardSavedEvent } from 'app/types/events';

import { updateDashboardUidLastUsedDatasource } from '../../utils/dashboard';

import { SaveDashboardOptions } from './types';

const saveDashboard = async (
  saveModel: any,
  options: SaveDashboardOptions,
  dashboard: DashboardModel,
  saveDashboardRtkQuery: ReturnType<typeof useSaveDashboardMutation>[0]
) => {
  const { isEmbedded } = dashboard.meta;

  if (config.featureToggles.nestedFolders && !isEmbedded) {
    const query = await saveDashboardRtkQuery({
      dashboard: saveModel,
      folderUid: options.folderUid ?? dashboard.meta.folderUid ?? saveModel.meta.folderUid,
      message: options.message,
      overwrite: options.overwrite,
    });

    if ('error' in query) {
      throw query.error;
    }

    return query.data;
  }

  let folderUid = options.folderUid;
  if (folderUid === undefined) {
    folderUid = dashboard.meta.folderUid ?? saveModel.folderUid;
  }

  const result = await saveDashboardApiCall({
    ...options,
    folderUid,
    dashboard: saveModel,
    isEmbedded,
  });
  if (!isEmbedded) {
    // fetch updated access control permissions
    await contextSrv.fetchUserPermissions();
  }
  return result;
};

export const useDashboardSave = (dashboard: DashboardModel, isCopy = false) => {
  const dispatch = useDispatch();
  const notifyApp = useAppNotification();
  const [saveDashboardRtkQuery] = useSaveDashboardMutation();
  const [state, onDashboardSave] = useAsyncFn(
    async (clone: DashboardModel, options: SaveDashboardOptions, dashboard: DashboardModel) => {
      try {
        const result = await saveDashboard(clone, options, dashboard, saveDashboardRtkQuery);
        dashboard.version = result.version;
        dashboard.clearUnsavedChanges();

        // important that these happen before location redirect below
        appEvents.publish(new DashboardSavedEvent());
        notifyApp.success('Dashboard saved');
<<<<<<< HEAD
        if (dashboard.meta.isEmbedded) {
          return result;
        }
=======

        //Update local storage dashboard to handle things like last used datasource
        updateDashboardUidLastUsedDatasource(result.uid);

>>>>>>> c86a73c7
        if (isCopy) {
          reportInteraction('grafana_dashboard_copied', {
            name: dashboard.title,
            url: result.url,
          });
        } else {
          reportInteraction(`grafana_dashboard_${dashboard.id ? 'saved' : 'created'}`, {
            name: dashboard.title,
            url: result.url,
          });
        }

        const currentPath = locationService.getLocation().pathname;
        const newUrl = locationUtil.stripBaseFromUrl(result.url);

        if (newUrl !== currentPath) {
          setTimeout(() => locationService.replace(newUrl));
        }
        if (dashboard.meta.isStarred) {
          dispatch(
            updateDashboardName({
              id: dashboard.uid,
              title: dashboard.title,
              url: newUrl,
            })
          );
        }
        return result;
      } catch (error) {
        if (error instanceof Error) {
          notifyApp.error(error.message ?? 'Error saving dashboard');
        }
        throw error;
      }
    },
    [dispatch, notifyApp]
  );

  return { state, onDashboardSave };
};<|MERGE_RESOLUTION|>--- conflicted
+++ resolved
@@ -71,16 +71,13 @@
         // important that these happen before location redirect below
         appEvents.publish(new DashboardSavedEvent());
         notifyApp.success('Dashboard saved');
-<<<<<<< HEAD
         if (dashboard.meta.isEmbedded) {
           return result;
         }
-=======
 
         //Update local storage dashboard to handle things like last used datasource
         updateDashboardUidLastUsedDatasource(result.uid);
 
->>>>>>> c86a73c7
         if (isCopy) {
           reportInteraction('grafana_dashboard_copied', {
             name: dashboard.title,
