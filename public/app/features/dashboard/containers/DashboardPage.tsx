import { cx } from '@emotion/css';
import React, { PureComponent } from 'react';
import { connect, ConnectedProps } from 'react-redux';

import { NavModel, NavModelItem, TimeRange, PageLayoutType, locationUtil } from '@grafana/data';
import { selectors } from '@grafana/e2e-selectors';
import { config, locationService } from '@grafana/runtime';
import { Themeable2, withTheme2 } from '@grafana/ui';
import { notifyApp } from 'app/core/actions';
import { Page } from 'app/core/components/Page/Page';
import { EntityNotFound } from 'app/core/components/PageNotFound/EntityNotFound';
import { GrafanaContext, GrafanaContextType } from 'app/core/context/GrafanaContext';
import { createErrorNotification } from 'app/core/copy/appNotification';
import { getKioskMode } from 'app/core/navigation/kiosk';
import { GrafanaRouteComponentProps } from 'app/core/navigation/types';
import { getNavModel } from 'app/core/selectors/navModel';
import { newBrowseDashboardsEnabled } from 'app/features/browse-dashboards/featureFlag';
import { PanelModel } from 'app/features/dashboard/state';
import { dashboardWatcher } from 'app/features/live/dashboard/dashboardWatcher';
import { AngularDeprecationNotice } from 'app/features/plugins/angularDeprecation/AngularDeprecationNotice';
import { getPageNavFromSlug, getRootContentNavModel } from 'app/features/storage/StorageFolderPage';
import { DashboardRoutes, KioskMode, StoreState } from 'app/types';
import { PanelEditEnteredEvent, PanelEditExitedEvent } from 'app/types/events';

import { cancelVariables, templateVarsChangedInUrl } from '../../variables/state/actions';
import { findTemplateVarChanges } from '../../variables/utils';
import { DashNav } from '../components/DashNav';
import { DashboardFailed } from '../components/DashboardLoading/DashboardFailed';
import { DashboardLoading } from '../components/DashboardLoading/DashboardLoading';
import { DashboardPrompt } from '../components/DashboardPrompt/DashboardPrompt';
import { DashboardSettings } from '../components/DashboardSettings';
import { PanelInspector } from '../components/Inspector/PanelInspector';
import { PanelEditor } from '../components/PanelEditor/PanelEditor';
import { SubMenu } from '../components/SubMenu/SubMenu';
import { DashboardGrid } from '../dashgrid/DashboardGrid';
import { liveTimer } from '../dashgrid/liveTimer';
import { getTimeSrv } from '../services/TimeSrv';
import { cleanUpDashboardAndVariables } from '../state/actions';
import { initDashboard } from '../state/initDashboard';
import { calculateNewPanelGridPos } from '../utils/panel';

<<<<<<< HEAD
export interface DashboardPageRouteParams {
  uid?: string;
  type?: string;
  slug?: string;
  accessToken?: string;
}

export type DashboardPageRouteSearchParams = {
  tab?: string;
  folderUid?: string;
  editPanel?: string;
  viewPanel?: string;
  editview?: string;
  panelType?: string;
  inspect?: string;
  from?: string;
  to?: string;
  refresh?: string;
  kiosk?: string | true;
};
=======
import { DashboardPageRouteParams, DashboardPageRouteSearchParams } from './types';
>>>>>>> 59df27cd

export const mapStateToProps = (state: StoreState) => ({
  initPhase: state.dashboard.initPhase,
  initError: state.dashboard.initError,
  dashboard: state.dashboard.getModel(),
  navIndex: state.navIndex,
});

const mapDispatchToProps = {
  initDashboard,
  cleanUpDashboardAndVariables,
  notifyApp,
  cancelVariables,
  templateVarsChangedInUrl,
};

const connector = connect(mapStateToProps, mapDispatchToProps);

export type Props = Themeable2 &
  GrafanaRouteComponentProps<DashboardPageRouteParams, DashboardPageRouteSearchParams> &
  ConnectedProps<typeof connector>;

export interface State {
  editPanel: PanelModel | null;
  viewPanel: PanelModel | null;
  updateScrollTop?: number;
  rememberScrollTop?: number;
  showLoadingState: boolean;
  panelNotFound: boolean;
  editPanelAccessDenied: boolean;
  scrollElement?: HTMLDivElement;
  pageNav?: NavModelItem;
  sectionNav?: NavModel;
}

export class UnthemedDashboardPage extends PureComponent<Props, State> {
  declare context: GrafanaContextType;
  static contextType = GrafanaContext;

  private forceRouteReloadCounter = 0;
  state: State = this.getCleanState();

  getCleanState(): State {
    return {
      editPanel: null,
      viewPanel: null,
      showLoadingState: false,
      panelNotFound: false,
      editPanelAccessDenied: false,
    };
  }

  componentDidMount() {
    this.initDashboard();
    this.forceRouteReloadCounter = (this.props.history.location.state as any)?.routeReloadCounter || 0;
  }

  componentWillUnmount() {
    this.closeDashboard();
  }

  closeDashboard() {
    this.props.cleanUpDashboardAndVariables();
    this.setState(this.getCleanState());
  }

  initDashboard() {
    const { dashboard, match, queryParams } = this.props;

    if (dashboard) {
      this.closeDashboard();
    }

    this.props.initDashboard({
      urlSlug: match.params.slug,
      urlUid: match.params.uid,
      urlType: match.params.type,
      urlFolderUid: queryParams.folderUid,
      panelType: queryParams.panelType,
      routeName: this.props.route.routeName,
      fixUrl: true,
      accessToken: match.params.accessToken,
      keybindingSrv: this.context.keybindings,
    });

    // small delay to start live updates
    setTimeout(this.updateLiveTimer, 250);
  }

  componentDidUpdate(prevProps: Props, prevState: State) {
    const { dashboard, match, templateVarsChangedInUrl } = this.props;
    const routeReloadCounter = (this.props.history.location.state as any)?.routeReloadCounter;

    if (!dashboard) {
      return;
    }

    if (
      prevProps.match.params.uid !== match.params.uid ||
      (routeReloadCounter !== undefined && this.forceRouteReloadCounter !== routeReloadCounter)
    ) {
      this.initDashboard();
      this.forceRouteReloadCounter = routeReloadCounter;
      return;
    }

    if (prevProps.location.search !== this.props.location.search) {
      const prevUrlParams = prevProps.queryParams;
      const urlParams = this.props.queryParams;

      if (urlParams?.from !== prevUrlParams?.from || urlParams?.to !== prevUrlParams?.to) {
        getTimeSrv().updateTimeRangeFromUrl();
        this.updateLiveTimer();
      }

      if (!prevUrlParams?.refresh && urlParams?.refresh) {
        getTimeSrv().setAutoRefresh(urlParams.refresh);
      }

      const templateVarChanges = findTemplateVarChanges(this.props.queryParams, prevProps.queryParams);

      if (templateVarChanges) {
        templateVarsChangedInUrl(dashboard.uid, templateVarChanges);
      }
    }

    // entering edit mode
    if (this.state.editPanel && !prevState.editPanel) {
      dashboardWatcher.setEditingState(true);

      // Some panels need to be notified when entering edit mode
      this.props.dashboard?.events.publish(new PanelEditEnteredEvent(this.state.editPanel.id));
    }

    // leaving edit mode
    if (!this.state.editPanel && prevState.editPanel) {
      dashboardWatcher.setEditingState(false);

      // Some panels need kicked when leaving edit mode
      this.props.dashboard?.events.publish(new PanelEditExitedEvent(prevState.editPanel.id));
    }

    if (this.state.editPanelAccessDenied) {
      this.props.notifyApp(createErrorNotification('Permission to edit panel denied'));
      locationService.partial({ editPanel: null });
    }

    if (this.state.panelNotFound) {
      this.props.notifyApp(createErrorNotification(`Panel not found`));
      locationService.partial({ editPanel: null, viewPanel: null });
    }
  }

  updateLiveTimer = () => {
    let tr: TimeRange | undefined = undefined;
    if (this.props.dashboard?.liveNow) {
      tr = getTimeSrv().timeRange();
    }
    liveTimer.setLiveTimeRange(tr);
  };

  static getDerivedStateFromProps(props: Props, state: State) {
    const { dashboard, queryParams } = props;

    const urlEditPanelId = queryParams.editPanel;
    const urlViewPanelId = queryParams.viewPanel;

    if (!dashboard) {
      return state;
    }

    const updatedState = { ...state };

    // Entering edit mode
    if (!state.editPanel && urlEditPanelId) {
      const panel = dashboard.getPanelByUrlId(urlEditPanelId);
      if (panel) {
        if (dashboard.canEditPanel(panel)) {
          updatedState.editPanel = panel;
          updatedState.rememberScrollTop = state.scrollElement?.scrollTop;
        } else {
          updatedState.editPanelAccessDenied = true;
        }
      } else {
        updatedState.panelNotFound = true;
      }
    }
    // Leaving edit mode
    else if (state.editPanel && !urlEditPanelId) {
      updatedState.editPanel = null;
      updatedState.updateScrollTop = state.rememberScrollTop;
    }

    // Entering view mode
    if (!state.viewPanel && urlViewPanelId) {
      const panel = dashboard.getPanelByUrlId(urlViewPanelId);
      if (panel) {
        // This mutable state feels wrong to have in getDerivedStateFromProps
        // Should move this state out of dashboard in the future
        dashboard.initViewPanel(panel);
        updatedState.viewPanel = panel;
        updatedState.rememberScrollTop = state.scrollElement?.scrollTop;
        updatedState.updateScrollTop = 0;
      } else {
        updatedState.panelNotFound = true;
      }
    }
    // Leaving view mode
    else if (state.viewPanel && !urlViewPanelId) {
      // This mutable state feels wrong to have in getDerivedStateFromProps
      // Should move this state out of dashboard in the future
      dashboard.exitViewPanel(state.viewPanel);
      updatedState.viewPanel = null;
      updatedState.updateScrollTop = state.rememberScrollTop;
    }

    // if we removed url edit state, clear any panel not found state
    if (state.panelNotFound || (state.editPanelAccessDenied && !urlEditPanelId)) {
      updatedState.panelNotFound = false;
      updatedState.editPanelAccessDenied = false;
    }

    return updateStatePageNavFromProps(props, updatedState);
  }

  // Todo: Remove this when we remove the emptyDashboardPage toggle
  onAddPanel = () => {
    const { dashboard } = this.props;

    if (!dashboard) {
      return;
    }

    // Return if the "Add panel" exists already
    if (dashboard.panels.length > 0 && dashboard.panels[0].type === 'add-panel') {
      return;
    }

    dashboard.addPanel({
      type: 'add-panel',
      gridPos: calculateNewPanelGridPos(dashboard),
      title: 'Panel Title',
    });

    // scroll to top after adding panel
    this.setState({ updateScrollTop: 0 });
  };

  setScrollRef = (scrollElement: HTMLDivElement): void => {
    this.setState({ scrollElement });
  };

  getInspectPanel() {
    const { dashboard, queryParams } = this.props;

    const inspectPanelId = queryParams.inspect;

    if (!dashboard || !inspectPanelId) {
      return null;
    }

    const inspectPanel = dashboard.getPanelById(parseInt(inspectPanelId, 10));

    // cannot inspect panels plugin is not already loaded
    if (!inspectPanel) {
      return null;
    }

    return inspectPanel;
  }

  render() {
    const { dashboard, initError, queryParams } = this.props;
    const { editPanel, viewPanel, updateScrollTop, pageNav, sectionNav } = this.state;
    const kioskMode = getKioskMode(this.props.queryParams);

    if (!dashboard || !pageNav || !sectionNav) {
      return <DashboardLoading initPhase={this.props.initPhase} />;
    }

    const inspectPanel = this.getInspectPanel();
    const showSubMenu = !editPanel && !kioskMode && !this.props.queryParams.editview;

    const showToolbar = kioskMode !== KioskMode.Full && !queryParams.editview;

    const pageClassName = cx({
      'panel-in-fullscreen': Boolean(viewPanel),
      'page-hidden': Boolean(queryParams.editview || editPanel),
    });

    if (dashboard.meta.dashboardNotFound) {
      return (
        <Page navId="dashboards/browse" layout={PageLayoutType.Canvas} pageNav={{ text: 'Not found' }}>
          <EntityNotFound entity="Dashboard" />
        </Page>
      );
    }

    return (
      <>
        <Page
          navModel={sectionNav}
          pageNav={pageNav}
          layout={PageLayoutType.Canvas}
          className={pageClassName}
          scrollRef={this.setScrollRef}
          scrollTop={updateScrollTop}
        >
          {showToolbar && (
            <header data-testid={selectors.pages.Dashboard.DashNav.navV2}>
              <DashNav
                dashboard={dashboard}
                title={dashboard.title}
                folderTitle={dashboard.meta.folderTitle}
                isFullscreen={!!viewPanel}
                onAddPanel={this.onAddPanel}
                kioskMode={kioskMode}
                hideTimePicker={dashboard.timepicker.hidden}
              />
            </header>
          )}
          <DashboardPrompt dashboard={dashboard} />
          {initError && <DashboardFailed />}
          {showSubMenu && (
            <section aria-label={selectors.pages.Dashboard.SubMenu.submenu}>
              <SubMenu dashboard={dashboard} annotations={dashboard.annotations.list} links={dashboard.links} />
            </section>
          )}
          {config.featureToggles.angularDeprecationUI && dashboard.hasAngularPlugins() && dashboard.uid !== null && (
            <AngularDeprecationNotice dashboardUid={dashboard.uid} />
          )}
          <DashboardGrid
            dashboard={dashboard}
            isEditable={!!dashboard.meta.canEdit}
            viewPanel={viewPanel}
            editPanel={editPanel}
          />

          {inspectPanel && <PanelInspector dashboard={dashboard} panel={inspectPanel} />}
        </Page>
        {editPanel && (
          <PanelEditor
            dashboard={dashboard}
            sourcePanel={editPanel}
            tab={this.props.queryParams.tab}
            sectionNav={sectionNav}
            pageNav={pageNav}
          />
        )}
        {queryParams.editview && (
          <DashboardSettings
            dashboard={dashboard}
            editview={queryParams.editview}
            pageNav={pageNav}
            sectionNav={sectionNav}
          />
        )}
      </>
    );
  }
}

function updateStatePageNavFromProps(props: Props, state: State): State {
  const { dashboard, navIndex } = props;

  if (!dashboard) {
    return state;
  }

  let pageNav = state.pageNav;
  let sectionNav = state.sectionNav;

  if (!pageNav || dashboard.title !== pageNav.text || dashboard.meta.folderUrl !== pageNav.parentItem?.url) {
    pageNav = {
      text: dashboard.title,
      url: locationUtil.getUrlForPartial(props.history.location, {
        editview: null,
        editPanel: null,
        viewPanel: null,
      }),
    };
  }

  const { folderTitle, folderUid } = dashboard.meta;
  if (folderUid && pageNav) {
    if (newBrowseDashboardsEnabled()) {
      const folderNavModel = getNavModel(navIndex, `folder-dashboards-${folderUid}`).main;
      // If the folder hasn't loaded (maybe user doesn't have permission on it?) then
      // don't show the "page not found" breadcrumb
      if (folderNavModel.id !== 'not-found') {
        pageNav = {
          ...pageNav,
          parentItem: folderNavModel,
        };
      }
    } else {
      // Check if folder changed
      if (folderTitle && pageNav.parentItem?.text !== folderTitle) {
        pageNav = {
          ...pageNav,
          parentItem: {
            text: folderTitle,
            url: `/dashboards/f/${dashboard.meta.folderUid}`,
          },
        };
      }
    }
  }

  if (props.route.routeName === DashboardRoutes.Path) {
    sectionNav = getRootContentNavModel();
    const pageNav = getPageNavFromSlug(props.match.params.slug!);
    if (pageNav?.parentItem) {
      pageNav.parentItem = pageNav.parentItem;
    }
  } else {
    sectionNav = getNavModel(props.navIndex, 'dashboards/browse');
  }

  if (state.editPanel || state.viewPanel) {
    pageNav = {
      ...pageNav,
      text: `${state.editPanel ? 'Edit' : 'View'} panel`,
      parentItem: pageNav,
      url: undefined,
    };
  }

  if (state.pageNav === pageNav && state.sectionNav === sectionNav) {
    return state;
  }

  return {
    ...state,
    pageNav,
    sectionNav,
  };
}

export const DashboardPage = withTheme2(UnthemedDashboardPage);
DashboardPage.displayName = 'DashboardPage';
export default connector(DashboardPage);<|MERGE_RESOLUTION|>--- conflicted
+++ resolved
@@ -39,30 +39,7 @@
 import { initDashboard } from '../state/initDashboard';
 import { calculateNewPanelGridPos } from '../utils/panel';
 
-<<<<<<< HEAD
-export interface DashboardPageRouteParams {
-  uid?: string;
-  type?: string;
-  slug?: string;
-  accessToken?: string;
-}
-
-export type DashboardPageRouteSearchParams = {
-  tab?: string;
-  folderUid?: string;
-  editPanel?: string;
-  viewPanel?: string;
-  editview?: string;
-  panelType?: string;
-  inspect?: string;
-  from?: string;
-  to?: string;
-  refresh?: string;
-  kiosk?: string | true;
-};
-=======
 import { DashboardPageRouteParams, DashboardPageRouteSearchParams } from './types';
->>>>>>> 59df27cd
 
 export const mapStateToProps = (state: StoreState) => ({
   initPhase: state.dashboard.initPhase,
