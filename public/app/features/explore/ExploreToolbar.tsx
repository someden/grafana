--- conflicted
+++ resolved
@@ -3,11 +3,6 @@
 
 import { DataSourceInstanceSettings, NavModelItem, RawTimeRange } from '@grafana/data';
 import { config, DataSourcePicker } from '@grafana/runtime';
-<<<<<<< HEAD
-import { PageToolbar, SetInterval, ToolbarButton, ToolbarButtonRow } from '@grafana/ui';
-import appEvents from 'app/core/app_events';
-import { ToggleMegaMenu } from 'app/core/components/NavBar/Next/MegaMenu';
-=======
 import {
   defaultIntervals,
   PageToolbar,
@@ -16,7 +11,6 @@
   ToolbarButton,
   ToolbarButtonRow,
 } from '@grafana/ui';
->>>>>>> 74c2c2cc
 import { createAndCopyShortLink } from 'app/core/utils/shortLinks';
 import { ExploreId } from 'app/types/explore';
 import { StoreState } from 'app/types/store';
@@ -34,6 +28,7 @@
 import { isSplit } from './state/selectors';
 import { syncTimes, changeRefreshInterval } from './state/time';
 import { LiveTailControls } from './useLiveTailControls';
+import appEvents from 'app/core/app_events';
 
 const AddToDashboard = lazy(() =>
   import('./AddToDashboard').then(({ AddToDashboard }) => ({ default: AddToDashboard }))
