{
  "_comment": "Diese Datei ist die Quelle für englische Strings. Bearbeiten Sie diese, um die Pluralformen und andere Ausdrücke für die Benutzeroberfläche zu ändern.",
  "access-control": {
    "add-permission": {
      "role-label": "Rolle",
      "serviceaccount-label": "Service-Konto",
      "team-label": "Team",
      "title": "Berechtigung hinzufügen für",
      "user-label": "Nutzer"
    },
    "add-permissions": {
      "save": "Speichern"
    },
    "permission-list": {
      "permission": "Berechtigung"
    },
    "permissions": {
      "add-label": "Berechtigung hinzufügen",
      "no-permissions": "Keine Berechtigungen vorhanden",
      "permissions-change-warning": "Dadurch werden die Berechtigungen für diesen Ordner und alle seine Unterordner geändert. Insgesamt betrifft dies Folgendes:",
      "role": "Rolle",
      "serviceaccount": "Service-Konto",
      "team": "Team",
      "title": "Berechtigung",
      "user": "Nutzer"
    }
  },
  "browse-dashboards": {
    "action": {
      "cancel-button": "Abbrechen",
      "cannot-move-folders": "Ordner können nicht verschoben werden",
      "delete-button": "Löschen",
      "delete-modal-invalid-text": "Ein oder mehrere Ordner enthalten Bibliotheksfenster oder Alarmierungsregeln. Löschen Sie diese zuerst, um fortzufahren.",
      "delete-modal-invalid-title": "Ordner kann nicht gelöscht werden",
      "delete-modal-text": "Diese Aktion wird folgenden Inhalt löschen:",
      "delete-modal-title": "Löschen",
      "deleting": "Löschen...",
      "manage-permissions-button": "Berechtigungen verwalten",
      "move-button": "Verschieben",
      "move-modal-alert": "Das Verschieben dieses Elements kann seine Berechtigungen ändern.",
      "move-modal-field-label": "Ordnername",
      "move-modal-text": "Diese Aktion wird folgenden Inhalt verschieben:",
      "move-modal-title": "Verschieben",
      "moving": "Verschieben...",
      "new-folder-name-required-phrase": "Ordnername ist erforderlich."
    },
    "counts": {
      "alertRule_one": "{{count}} Alarmierungsregel",
      "alertRule_other": "{{count}} Alarmierungsregeln",
      "dashboard_one": "{{count}} Dashboard",
      "dashboard_other": "{{count}} Dashboards",
      "folder_one": "{{count}} Ordner",
      "folder_other": "{{count}} Ordner",
      "libraryPanel_one": "{{count}} Bibliotheksfenster",
      "libraryPanel_other": "{{count}} Bibliotheksfenster",
      "total_one": "{{count}} Element",
      "total_other": "{{count}} Elemente"
    },
    "dashboards-tree": {
      "collapse-folder-button": "Ordner einklappen {{title}}",
      "expand-folder-button": "Ordner ausklappen {{title}}",
      "name-column": "Name",
      "select-all-header-checkbox": "Alle auswählen",
      "select-checkbox": "Auswählen",
      "tags-column": "Tags"
    },
    "folder-actions-button": {
      "delete": "Löschen",
      "folder-actions": "Ordneraktionen",
      "manage-permissions": "Berechtigungen verwalten",
      "move": "Verschieben"
    },
    "folder-picker": {
      "accessible-label": "Ordner auswählen: {{ label }} aktuell ausgewählt",
      "button-label": "Ordner auswählen",
      "empty-message": "Keine Ordner gefunden",
      "error-title": "Fehler beim Laden der Ordner",
      "search-placeholder": "Ordner suchen",
      "unknown-error": "Unbekannter Fehler"
    },
    "manage-folder-nav": {
      "alert-rules": "Warnregeln",
      "dashboards": "Dashboards",
      "panels": "Fenster"
    },
    "new-folder-form": {
      "cancel-label": "Abbrechen",
      "create-label": "Erstellen",
      "name-label": "Ordnername"
    },
    "no-results": {
      "clear": "Suche und Filter löschen",
      "text": "Keine Ergebnisse für Ihre Abfrage gefunden."
    }
  },
  "clipboard-button": {
    "inline-toast": {
      "success": "Kopiert"
    }
  },
  "command-palette": {
    "action": {
      "change-theme": "Thema ändern...",
      "dark-theme": "Dunkel",
      "light-theme": "Hell"
    },
    "search-box": {
      "placeholder": "Suche oder springe zu ..."
    },
    "section": {
      "actions": "Aktionen",
      "dashboard-search-results": "Dashboards",
      "folder-search-results": "Ordner",
      "pages": "Seiten",
      "preferences": "Einstellungen",
      "recent-dashboards": "Kürzliche Dashboards"
    }
  },
  "common": {
    "locale": {
      "default": "Standard"
    },
    "save": "Speichern"
  },
  "connections": {
    "connect-data": {
      "category-header-label": "Datenquellen"
    },
    "search": {
      "placeholder": "Alle durchsuchen"
    }
  },
  "correlations": {
    "add-new": "Neu",
    "alert": {
      "error-message": "Beim Abrufen der Korrelationsdaten ist ein unbekannter Fehler aufgetreten. Bitte versuchen Sie es erneut.",
      "title": "Fehler beim Abrufen der Korrelationsdaten"
    },
    "basic-info-form": {
      "description-description": "Optionale Beschreibung mit weiteren Informationen über den Link",
      "description-label": "Beschreibung",
      "label-description": "Dieser Name wird als Bezeichnung für die Korrelation verwendet. Dies wird als Button-Text, Menüpunkt oder schwebender Text auf einem Link angezeigt.",
      "label-label": "Label",
      "label-placeholder": "z.B. Tempospuren",
      "label-required": "Dieses Feld ist erforderlich.",
      "sub-text": "<0>Text definieren, der die Korrelation beschreibt.</0>",
      "title": "Korrelationsbezeichnung definieren (Schritt 1 von 3)"
    },
    "list": {
      "delete": "Korrelation löschen",
      "label": "Label",
      "loading": "wird geladen...",
      "read-only": "Nur lesen",
      "source": "Quelle",
      "target": "Ziel"
    },
    "navigation-form": {
      "add-button": "Hinzufügen",
      "back-button": "Zurück",
      "next-button": "Weiter",
      "save-button": "Speichern"
    },
    "page-content": "Um Korrelationen zu aktivieren, fügen Sie es in die Grafana-Konfiguration ein:",
    "page-heading": "Korrelationen sind deaktiviert",
    "query-editor": {
      "control-rules": "Die ausgewählte Zieldatenquelle muss einen Abfrageeditor exportieren.",
      "data-source-text": "Bitte wählen Sie zuerst eine Zieldatenquelle aus.",
      "data-source-title": "Keine Datenquelle ausgewählt",
      "error-text": "Die ausgewählte Datenquelle konnte nicht geladen werden.",
      "error-title": "Fehler beim Laden der Datenquelle",
      "loading": "Abfrageeditor wird geladen...",
      "query-description": "Definieren Sie die Abfrage, die ausgeführt wird, wenn der Link angeklickt wird. Sie können <2>Variablen</2> verwenden, um auf bestimmte Feldwerte zuzugreifen.",
      "query-editor-title": "Datenquelle exportiert keinen Abfrageeditor.",
      "query-label": "Abfrage"
    },
    "source-form": {
      "control-required": "Dieses Feld ist erforderlich.",
      "description": "Sie haben folgende Variablen in der Zielabfrage verwendet: <1></1><2></2>Ein Datenpunkt muss Werte für alle Variablen als Felder oder als Transformationsausgabe bereitstellen, um die Korrelationsschaltfläche in der Visualisierung erscheinen zu lassen.<4></4>Hinweis: Nicht jede Variable muss unten explizit definiert werden. Eine Transformation wie <7>logfmt</7> erzeugt Variablen für jedes Schlüssel-/Wert-Paar.",
      "heading": "In der Zielabfrage verwendete Variablen",
      "results-description": "Der Link wird neben dem Wert dieses Feldes angezeigt",
      "results-label": "Ergebnisfeld",
      "results-required": "Dieses Feld ist erforderlich.",
      "source-description": "Die Ergebnisse aus der ausgewählten Quelldatenquelle verfügen über Links, die im Fenster angezeigt werden",
      "source-label": "Quelle",
      "sub-text": "<0>Definieren, welche Datenquelle die Korrelation anzeigt und welche Daten die zuvor definierten Variablen ersetzen sollen. </0>",
      "title": "Konfigurieren Sie die Datenquelle, die auf {{dataSourceName}} verlinkt wird (Schritt 3 von 3)"
    },
    "sub-title": "Definieren, wie sich Daten in verschiedenen Datenquellen miteinander verbinden. Lesen Sie mehr in der <2>Dokumentation<1></1></2>",
    "target-form": {
      "control-rules": "Dieses Feld ist erforderlich.",
      "sub-text": "<0>Definieren Sie, mit welcher Datenquelle die Korrelation verknüpft wird und welche Abfrage ausgeführt wird, wenn die Korrelation angeklickt wird.</0>",
      "target-description": "Geben Sie an, welche Datenquelle beim Anklicken des Links abgefragt wird",
      "target-label": "Ziel",
      "title": "Ziel für die Korrelation einrichten (Schritt 2 von 3)"
    },
    "trans-details": {
      "logfmt-description": "Das angegebene Feld mit logfmt analysieren, um Variablen zu erhalten",
      "logfmt-label": "Logfmt",
      "regex-description": "Das Feld wird mit Regex analysiert. Verwenden Sie benannte Erfassungsgruppen, um mehrere Variablen zurückzugeben, oder eine einzelne unbenannte Erfassungsgruppe, um eine Variable zu einem benannten Zuordnungswert hinzuzufügen. Regex unterscheidet nicht zwischen Groß- und Kleinschreibung.",
      "regex-expression": "Verwenden Sie Erfassungsgruppen, um einen Teil des Feldes zu extrahieren.",
      "regex-label": "Regulärer Ausdruck",
      "regex-map-values": "Definiert den Namen der Variable, wenn die Erfassungsgruppe nicht benannt ist."
    },
    "transform": {
      "add-button": "Transformation hinzufügen",
      "heading": "Transformationen",
      "no-transform": "Keine Transformationen definiert."
    },
    "transform-row": {
      "expression-label": "Ausdruck",
      "expression-required": "Bitte definieren Sie einen Ausdruck",
      "expression-tooltip": "Erforderlich für regulären Ausdruck. Der Ausdruck, den die Transformation verwenden wird. Logfmt verwendet keine weiteren Spezifikationen.",
      "field-input": "Feld",
      "field-label": "Feld",
      "field-tooltip": "Optional. Das zu transformierende Feld. Wenn nicht angegeben, wird die Transformation auf das Ergebnisfeld angewendet.",
      "map-value-label": "Kartenwert",
      "map-value-tooltip": "Optional. Definiert den Namen der Variablen. Dies ist derzeit nur für reguläre Ausdrücke mit einer einzigen, unbenannten Erfassungsgruppe gültig.",
      "remove-button": "Entfernen",
      "remove-tooltip": "Transformation entfernen",
      "transform-required": "Bitte wählen Sie einen Transformationstyp",
      "type-label": "Typ",
      "type-tooltip": "Die Art der Transformation, die auf die Quelldaten angewendet wird."
    }
  },
  "dashboard": {
    "add-menu": {
      "import": "Aus Bibliothek importieren",
      "paste-panel": "Panel einfügen",
      "row": "Zeile",
      "visualization": "Visualisierung",
      "widget": "Widget"
    },
    "empty": {
      "add-library-panel-body": "Visualisierungen hinzufügen, die mit anderen Dashboards geteilt werden.",
      "add-library-panel-button": "Bibliotheksfenster hinzufügen",
      "add-library-panel-header": "Ein Bibliotheksfenster hinzufügen",
      "add-visualization-body": "Wählen Sie eine Datenquelle aus und visualisieren und fragen Sie dann Ihre Daten mit Diagrammen, Statistiken und Tabellen ab oder erstellen Sie Listen, Markierungen und andere Widgets.",
      "add-visualization-button": "Visualisierung hinzufügen",
      "add-visualization-header": "Starten Sie Ihr neues Dashboard, indem Sie eine Visualisierung hinzufügen",
      "add-widget-body": "Listen, Markdowns und andere Widgets erstellen",
      "add-widget-button": "Widget hinzufügen",
      "add-widget-header": "Widget hinzufügen",
      "import-a-dashboard-body": "Dashboard aus Datei oder <1>grafana.com</1> importieren.",
      "import-a-dashboard-header": "Dashboard importieren",
      "import-dashboard-button": "Dashboard importieren"
    },
    "inspect": {
      "data-tab": "Daten",
      "error-tab": "Fehler",
      "json-tab": "JSON",
      "meta-tab": "Metadaten",
      "query-tab": "Abfrage",
      "stats-tab": "Statistiken",
      "subtitle": "{{queryCount}} Abfragen mit einer Gesamtabfragezeit von {{formatted}}",
      "title": "Überprüfen: {{panelTitle}}"
    },
    "inspect-data": {
      "data-options": "Datenoptionen",
      "dataframe-aria-label": "Datenrahmen auswählen",
      "dataframe-label": "Datenrahmen anzeigen",
      "download-csv": "CSV herunterladen",
      "download-excel-description": "Kopfzeile zu CSV für die Verwendung in Excel hinzufügen",
      "download-excel-label": "Für Excel herunterladen",
      "download-logs": "Logs herunterladen",
      "download-service": "Servicediagramm herunterladen",
      "download-traces": "Traces herunterladen",
      "excel-header": "Excel-Kopfzeile",
      "formatted": "Formatierte Daten",
      "formatted-data-description": "Tabellendaten werden mit den in den Tabs „Feld“ und „Überschreiben“ definierten Optionen formatiert",
      "formatted-data-label": "Formatierte Daten",
      "panel-transforms": "Panel-Transformationen",
      "series-to-columns": "Serie durch Zeit verbunden",
      "transformation": "Serie durch Zeit verbunden",
      "transformations-description": "Tabellendaten werden mit den im Tab „Panel-Transformationen“ definierten Transformationen angezeigt.",
      "transformations-label": "Panel-Transformationen anwenden"
    },
    "inspect-json": {
      "dataframe-description": "Rohdaten ohne Transformationen und angewendete Feldkonfiguration. ",
      "dataframe-label": "Datenrahmen-JSON (aus Abfrage)",
      "panel-data-description": "Das Rohmodell wurde an die Panel-Visualisierung übertragen",
      "panel-data-label": "Panel-Daten",
      "panel-json-description": "Das im Dashboard-JSON gespeicherte Modell, das konfiguriert, wie alles funktioniert.",
      "panel-json-label": "Panel-JSON",
      "select-source": "Quelle auswählen",
      "unknown": "Unbekanntes Objekt: {{show}}"
    },
    "inspect-meta": {
      "no-inspector": "Kein Metadaten-Inspektor"
    },
    "inspect-stats": {
      "data-title": "Statistiken zu Datenquellen",
      "data-traceids": "IDs nachverfolgen",
      "processing-time": "Datenverarbeitungszeit",
      "queries": "Anzahl der Abfragen",
      "request-time": "Gesamte Anfragezeit",
      "rows": "Gesamtanzahl an Zeilen",
      "table-title": "Statistiken"
    },
    "toolbar": {
      "add": "Hinzufügen",
      "add-panel": "Panel hinzufügen",
      "mark-favorite": "Als Favorit markieren",
      "open-original": "Original-Dashboard öffnen",
      "playlist-next": "Zum nächsten Dashboard",
      "playlist-previous": "Zum vorherigen Dashboard",
      "playlist-stop": "Wiedergabeliste stoppen",
      "refresh": "Dashboard aktualisieren",
      "save": "Dashboard speichern",
      "settings": "Dashboard-Einstellungen",
      "share": "Dashboard oder Panel teilen",
      "unmark-favorite": "Markierung als Favorit entfernen"
    },
    "validation": {
      "invalid-dashboard-id": "Konnte keine gültige Grafana.com-ID finden",
      "invalid-json": "JSON ungültig",
      "tags-expected-array": "Array der jeweiligen Tags",
      "tags-expected-strings": "String-Array der jeweiligen Tags"
    }
  },
  "dashboard-import": {
    "file-dropzone": {
      "primary-text": "Dashboard JSON-Datei hochladen",
      "secondary-text": "Ziehen Sie hierher oder klicken Sie zum Durchsuchen"
    },
    "form-actions": {
      "cancel": "Abbrechen",
      "load": "Laden"
    },
    "gcom-field": {
      "label": "Dashboards für gängige Anwendungen finden und importieren unter <1></1>",
      "load-button": "Laden",
      "placeholder": "Grafana.com Dashboard URL oder ID",
      "validation-required": "Eine Grafana Dashboard URL oder ID ist erforderlich"
    },
    "json-field": {
      "label": "Import per Dashboard JSON-Modell",
      "validation-required": "Benötigt ein Dashboard JSON-Modell"
    }
  },
  "dashboard-settings": {
    "annotations": {
      "title": "Anmerkungen"
    },
    "dashboard-delete-button": "Dashboard löschen",
    "general": {
      "auto-refresh-description": "Definieren Sie die automatischen Aktualisierungsintervalle, die in der Liste der automatischen Aktualisierungen verfügbar sein sollen.",
      "auto-refresh-label": "Automatisch aktualisieren",
      "description-label": "Beschreibung",
      "editable-description": "Schreibgeschützt um alle Bearbeitung zu deaktivieren. Aktualisieren Sie das Dashboard, damit Änderungen wirksam werden",
      "editable-label": "Editierbar",
      "folder-label": "Ordner",
      "panel-options-graph-tooltip-description": "Steuert das Tooltip- und Hover-Highlight-Verhalten in verschiedenen Bereichen. Laden Sie das Dashboard neu, damit die Änderungen wirksam werden",
      "panel-options-graph-tooltip-label": "Graph-Tooltip",
      "panel-options-label": "Fenster-Optionen",
      "tags-label": "Tags",
      "title": "Allgemein",
      "title-label": "Titel"
    },
    "json-editor": {
      "save-button": "Änderungen speichern",
      "subtitle": "Das JSON-Modell unten ist die Datenstruktur, die das Dashboard definiert. Dazu gehören Dashboard-Einstellungen, Fenster-Einstellungen, Layout, Abfragen und so weiter.",
      "title": "JSON-Modell"
    },
    "links": {
      "title": "Links"
    },
    "permissions": {
      "title": "Berechtigungen"
    },
    "settings": {
      "title": "Einstellungen"
    },
    "time-picker": {
      "hide-time-picker": "Zeitauswahl ausblenden",
      "now-delay-description": "Ausschließen aktueller Daten, die unvollständig sein könnten.",
      "now-delay-label": "Jetzt Verzögerung",
      "refresh-live-dashboards-description": "Leiste ständig neu zeichnen, in denen der Zeitbereich „jetzt“ referenziert",
      "refresh-live-dashboards-label": "Live-Dashboards aktualisieren",
      "time-options-label": "Zeitoptionen",
      "time-zone-label": "Zeitzone",
      "week-start-label": "Wochenbeginn"
    },
    "variables": {
      "title": "Variable"
    },
    "versions": {
      "title": "Versionen"
    }
  },
  "data-source-picker": {
    "add-new-data-source": "Neue Datenquelle konfigurieren",
    "built-in-list": {
      "description-dashboard": "Abfrageergebnisse von anderen Visualisierungen wiederverwenden",
      "description-grafana": "Visualisierungen mit Scheindaten entdecken",
      "description-mixed": "Mehrere Datenquellen verwenden"
    },
    "list": {
      "no-data-source-message": "Keine Datenquellen gefunden"
    },
    "modal": {
      "configure-new-data-source": "Neuen Tab öffnen und Datenquelle konfigurieren",
      "input-placeholder": "Datenquelle auswählen",
      "title": "Datenquelle auswählen"
    },
    "open-advanced-button": "Erweiterte Datenquellauswahl öffnen"
  },
  "data-sources": {
    "datasource-add-button": {
      "label": "Neue Datenquelle hinzufügen"
    }
  },
  "explore": {
    "add-to-dashboard": "Zum Dashboard hinzufügen",
    "rich-history": {
      "close-tooltip": "Abfrageverlauf schließen",
      "datasource-a-z": "Datenquelle A-Z",
      "datasource-z-a": "Datenquelle Z-A",
      "newest-first": "Neueste zuerst",
      "oldest-first": "Älteste zuerst",
      "query-history": "Abfrageverlauf",
      "settings": "Einstellungen",
      "starred": "Hervorgehoben"
    },
    "rich-history-card": {
      "add-comment-form": "Kommentarformular hinzufügen",
      "add-comment-tooltip": "Kommentar hinzufügen",
      "cancel": "Abbrechen",
      "confirm-delete": "Löschen",
      "copy-query-tooltip": "Abfrage in Zwischenablage kopieren",
      "copy-shortened-link-tooltip": "Kopiere verkürzten Link in die Zwischenablage",
      "datasource-icon-label": "Datenquellen-Symbol",
      "datasource-name-label": "Datenquellname",
      "datasource-not-exist": "Datenquelle existiert nicht mehr",
      "delete-query-confirmation-title": "Löschen",
      "delete-query-title": "Abfrage löschen",
      "delete-query-tooltip": "Abfrage löschen",
      "delete-starred-query-confirmation-text": "Sind Sie sicher, dass Sie die markierte Abfrage dauerhaft löschen möchten?",
      "edit-comment-tooltip": "Kommentar bearbeiten",
      "loading-text": "wird geladen...",
      "optional-description": "Eine optionale Beschreibung dessen, was die Abfrage tut.",
      "query-comment-label": "Abfrage-Kommentar",
      "query-text-label": "Abfragetext",
      "run-query-button": "Abfrage ausführen",
      "save-comment": "Kommentar speichern",
      "star-query-tooltip": "Abfrage anwählen",
      "switch-datasource-button": "Datenquelle wechseln und Abfrage ausführen",
      "unstar-query-tooltip": "Abfrage abwählen",
      "update-comment-form": "Kommentarformular aktualisieren"
    },
    "rich-history-container": {
      "loading": "Wird geladen ..."
    },
    "rich-history-notification": {
      "query-copied": "Abfrage in Zwischenablage kopiert",
      "query-deleted": "Abfrage gelöscht"
    },
    "rich-history-queries-tab": {
      "displaying-partial-queries": "{{ count }} Abfragen anzeigen",
      "displaying-queries": "{{ count }} Abfragen",
      "filter-aria-label": "Filterabfragen nach Datenquelle(n)",
      "filter-history": "Filterverlauf",
      "filter-placeholder": "Filterabfragen nach Datenquelle(n)",
      "history-local": "Der Verlauf ist lokal in Ihrem Browser gespeichert und wird nicht mit anderen geteilt.",
      "loading": "Wird geladen ...",
      "loading-results": "Ergebnisse werden geladen...",
      "search-placeholder": "Suchabfragen",
      "showing-queries": "Zeige {{ shown }} von {{ total }} <0>Mehr laden</0>",
      "sort-aria-label": "Abfragen sortieren",
      "sort-placeholder": "Abfragen sortieren nach"
    },
    "rich-history-settings-tab": {
      "alert-info": "Grafana hält Einträge bis {{optionLabel}}. Markierte Einträge werden nicht gelöscht.",
      "change-default-tab": "Ändern Sie den aktiven Standard-Tab von „Abfragehistorie“ zu „Markiert“",
      "clear-history-info": "Lösche den gesamten Abfrageverlauf dauerhaft.",
      "clear-query-history": "Abfrageverlauf löschen",
      "clear-query-history-button": "Abfrageverlauf löschen",
      "delete-confirm": "Löschen",
      "delete-confirm-text": "Sind Sie sicher, dass Sie Ihren Abfrageverlauf dauerhaft löschen möchten?",
      "delete-title": "Löschen",
      "history-time-span": "Verlauf Zeitspanne",
      "history-time-span-description": "Wählen Sie den Zeitraum, für den Grafana Ihren Abfrageverlauf speichern wird. Bis zu {{MAX_HISTORY_ITEMS}} Einträge werden gespeichert.",
      "only-show-active-datasource": "Nur Abfragen für derzeit aktive Datenquelle anzeigen",
      "query-history-deleted": "Abfrageverlauf gelöscht",
      "retention-period": {
        "1-week": "1 Woche",
        "2-days": "2 Tage",
        "2-weeks": "2 Wochen",
        "5-days": "5 Tage"
      }
    },
    "rich-history-starred-tab": {
      "filter-queries-aria-label": "Filterabfragen für Datenquelle(n)",
      "filter-queries-placeholder": "Filterabfragen für Datenquelle(n)",
      "loading": "Wird geladen ...",
      "loading-results": "Ergebnisse werden geladen...",
      "local-history-message": "Der Verlauf ist lokal in Ihrem Browser gespeichert und wird nicht mit anderen geteilt.",
      "search-queries-placeholder": "Suchabfragen",
      "showing-queries": "Zeige {{ shown }} von {{ total }} <0>Mehr laden</0>",
      "sort-queries-aria-label": "Abfragen sortieren",
      "sort-queries-placeholder": "Abfragen sortieren nach"
    },
    "rich-history-utils": {
      "a-week-ago": "vor einer Woche",
      "days-ago": "vor {{num}} Tagen",
      "default-from": "jetzt bis 1 Stunde",
      "default-to": "jetzt",
      "today": "heute",
      "two-weeks-ago": "vor zwei Wochen",
      "yesterday": "gestern"
    },
    "rich-history-utils-notification": {
      "saving-failed": "Speichern des umfangreichen Verlaufs fehlgeschlagen",
      "update-failed": "Aktualisierung des umfangreichen Verlaufs fehlgeschlagen"
    },
    "secondary-actions": {
      "query-add-button": "Abfrage hinzufügen",
      "query-add-button-aria-label": "Abfrage hinzufügen",
      "query-history-button": "Abfrageverlauf",
      "query-history-button-aria-label": "Abfrageverlauf",
      "query-inspector-button": "Abfrage-Inspektor",
      "query-inspector-button-aria-label": "Abfrage-Inspektor"
    },
    "table": {
      "no-data": "0 Serien zurückgegeben",
      "title": "Tabelle",
      "title-with-name": "Tabelle - {{name}}"
    },
    "toolbar": {
<<<<<<< HEAD
      "aria-label": "",
      "copy-link": "",
      "copy-link-abs-time": "",
      "copy-shortened-link": "",
      "copy-shortened-link-abs-time": "",
      "copy-shortened-link-menu": "",
=======
      "aria-label": "Werkzeugleiste durchsuchen",
      "copy-shortened-link": "Verkürzten Link kopieren",
>>>>>>> 5fc68312
      "refresh-picker-cancel": "Abbrechen",
      "refresh-picker-run": "Abfrage ausführen",
      "split-close": "Schließen",
      "split-close-tooltip": "Teilbereich schließen",
      "split-narrow": "Schmaler Bereich",
      "split-title": "Teilen",
      "split-tooltip": "Bereich teilen",
      "split-widen": "Bereich verbreitern"
    }
  },
  "folder-picker": {
    "loading": "Ordner werden geladen …"
  },
  "grafana-ui": {
    "modal": {
      "close-tooltip": "Schließen"
    },
    "segment-async": {
      "error": "Fehler beim Laden der Optionen",
      "loading": "Optionen werden geladen ...",
      "no-options": "Keine Optionen gefunden"
    },
    "select": {
      "no-options-label": "Keine Optionen gefunden",
      "placeholder": "Auswählen"
    }
  },
  "graph": {
    "container": {
      "content": "Die Darstellung von zu vielen Reihen in einem einzigen Fenster kann die Leistung beeinträchtigen und die Lesbarkeit der Daten erschweren. Erwägen Sie eine Verfeinerung Ihrer Abfragen.",
      "show-all-series": "Alle {{length}} anzeigen",
      "show-only-series": "Zeige nur {{MAX_NUMBER_OF_TIME_SERIES}} Serie",
      "title": "Diagramm"
    }
  },
  "help-modal": {
    "shortcuts-category": {
      "dashboard": "Dashboard",
      "focused-panel": "Fokussiertes Fenster",
      "global": "Global",
      "time-range": "Zeitraum"
    },
    "shortcuts-description": {
      "change-theme": "Thema ändern",
      "collapse-all-rows": "Alle Zeilen einklappen",
      "dashboard-settings": "Dashboard-Einstellungen",
      "duplicate-panel": "Fenster duplizieren",
      "exit-edit/setting-views": "Ansicht beenden/einstellen",
      "expand-all-rows": "Alle Zeilen erweitern",
      "go-to-dashboards": "Gehe zu Dashboards",
      "go-to-explore": "Gehe zu Erkunden",
      "go-to-home-dashboard": "Gehe zu Home-Dashboard",
      "go-to-profile": "Gehe zu Profil",
      "make-time-range-permanent": "Zeitspanne absolut/dauerhaft machen",
      "move-time-range-back": "Zeitspanne zurück bewegen",
      "move-time-range-forward": "Zeitbereich nach vorne verschieben",
      "open-search": "Suche öffnen",
      "open-shared-modal": "Geteilter Fenstermodus öffnen",
      "refresh-all-panels": "Alle Fenster aktualisieren",
      "remove-panel": "Fenster entfernen",
      "save-dashboard": "Dashboard speichern",
      "show-all-shortcuts": "Alle Tastaturkürzel anzeigen",
      "toggle-active-mode": "Inaktiv/Anzeigemodus umschalten",
      "toggle-all-panel-legends": "Alle Fenster-Legenden umschalten",
      "toggle-auto-fit": "Automatisches Einpassen von Fenstern umschalten (experimentelle Funktion)",
      "toggle-exemplars": "Beispiele in allen Fenstern umschalten",
      "toggle-graph-crosshair": "Gemeinsames Diagrammadenkreuz umschalten",
      "toggle-kiosk": "Kiosk-Modus umschalten (versteckt obere Navigation)",
      "toggle-panel-edit": "Fenster bearbeiten-Ansicht umschalten",
      "toggle-panel-fullscreen": "Vollbildansicht des Fensters umschalten",
      "toggle-panel-legend": "Legende des Fensters umschalten",
      "zoom-out-time-range": "Zeitbereich verkleinern"
    },
    "title": "Shortcuts"
  },
  "inspector": {
    "query": {
      "collapse-all": "Alle einklappen",
      "copy-to-clipboard": "In die Zwischenablage kopieren",
      "description": "Mit dem Query Inspector können Sie die Rohdaten von Anfrage und Antwort einsehen. Um diese Daten zu sammeln, muss Grafana eine neue Abfrage erstellen. Klicken Sie unten auf Aktualisieren, um eine neue Abfrage zu starten.",
      "expand-all": "Alle ausklappen",
      "no-data": "Noch keine Anfrage und Antwort gesammelt. Auf Aktualisieren klicken",
      "refresh": "Aktualisieren"
    }
  },
  "library-panel": {
    "add-modal": {
      "cancel": "Abbrechen",
      "create": "Bibliotheks-Panel erstellen",
      "error": "Ein Bibliotheks-Panel mit diesem Namen existiert bereits",
      "folder": "In Ordner speichern",
      "folder-description": "Berechtigungen des Bibliotheks-Panels werden von den Ordnerberechtigungen übernommen",
      "name": "Name des Bibliotheks-Panels"
    },
    "add-widget": {
      "title": "Panel aus Panel-Bibliothek hinzufügen"
    }
  },
  "library-panels": {
    "modal": {
      "body_one": "Dieses Fenster wird in {{count}} Dashboard verwendet. Bitte wählen Sie aus, in welchem Dashboard Sie das Fenster sehen möchten:",
      "body_other": "Dieses Fenster wird in {{count}} Dashboards verwendet. Bitte wählen Sie aus, in welchem Dashboard Sie das Fenster sehen möchten:",
      "button-cancel": "<0>Abbrechen</0>",
      "button-view-panel1": "Fenster in {{label}} anzeigen...",
      "button-view-panel2": "Fenster im Dashboard anzeigen...",
      "panel-not-linked": "Fenster ist nicht mit einem Dashboard verbunden. Fügen Sie das Fenster einem Dashboard hinzu und versuchen Sie es erneut.",
      "select-no-options-message": "Keine Dashboards gefunden",
      "select-placeholder": "Tippen, um nach Dashboard zu suchen",
      "title": "Fenster im Dashboard anzeigen"
    },
    "save": {
      "error": "Fehler beim Speichern des Bibliotheks-Panels: „{{errorMsg}}“",
      "success": "Bibliotheks-Panel wurde gespeichert"
    }
  },
  "login": {
    "error": {
      "blocked": "Sie haben die Anzahl der Anmeldeversuche für diesen Benutzer überschritten. Bitte versuchen Sie es später erneut.",
      "invalid-user-or-password": "Ungültiger Benutzername oder Passwort",
      "title": "Login fehlgeschlagen",
      "unknown": "Unbekannter Fehler aufgetreten"
    }
  },
  "nav": {
    "add-new-connections": {
      "title": "Neue Verbindung hinzufügen"
    },
    "admin": {
      "subtitle": "Serverweite Einstellungen und Zugriff auf Ressourcen wie Organisationen, Benutzer und Lizenzen verwalten",
      "title": "Server-Administrator"
    },
    "alerting": {
      "subtitle": "Informiere dich über Probleme in deinen Systemen kurz nach deren Auftreten",
      "title": "Meldungen"
    },
    "alerting-admin": {
      "title": "Administrator"
    },
    "alerting-am-routes": {
      "subtitle": "Lege fest, wie Warnungen an Kontaktpunkte weitergeleitet werden",
      "title": "Benachrichtigungsrichtlinien"
    },
    "alerting-channels": {
      "title": "Benachrichtigungskanäle"
    },
    "alerting-groups": {
      "subtitle": "Zeige gruppierte Warnungen vom Alertmanager an",
      "title": "Gruppen"
    },
    "alerting-home": {
      "title": "Home"
    },
    "alerting-legacy": {
      "title": "Warnungen (Legacy)"
    },
    "alerting-list": {
      "subtitle": "Regeln, die festlegen, ob eine Warnung ausgelöst wird",
      "title": "Warnregeln"
    },
    "alerting-receivers": {
      "subtitle": "Wählen Sie, wie Ihre Kontaktpunkte benachrichtigen werden, wenn eine Warninstanz auslöst",
      "title": "Kontaktpunkte"
    },
    "alerting-silences": {
      "subtitle": "Schalte Benachrichtigungen von einer oder mehrerer Warnregeln aus",
      "title": "Stummschalten"
    },
    "alerts-and-incidents": {
      "subtitle": "Warn- und Vorfallmanagement-Apps",
      "title": "Warnungen und IRM"
    },
    "api-keys": {
      "subtitle": "Verwalte und erstelle API-Schlüssel, die für die Interaktion mit HTTP-APIs von Grafana verwendet werden",
      "title": "API-Schlüssel"
    },
    "application": {
      "title": "Anwendung"
    },
    "apps": {
      "subtitle": "App-Plug-ins, die das Grafana-Erlebnis erweitern",
      "title": "Apps"
    },
    "authentication": {
      "title": "Authentifizierung"
    },
    "config": {
      "title": "Verwaltung"
    },
    "config-access": {
      "subtitle": "Konfigurieren Sie den Zugriff für einzelne Benutzer, Teams und Service-Konten",
      "title": "Benutzer und Zugriff"
    },
    "config-general": {
      "subtitle": "Standardeinstellungen in Grafana verwalten",
      "title": "Allgemein"
    },
    "config-plugins": {
      "subtitle": "Plugins installieren und Beziehungen zwischen den Daten definieren",
      "title": "Plugins und Daten"
    },
    "connect-data": {
      "title": "Daten verbinden"
    },
    "connections": {
      "subtitle": "Durchsuchen und neue Verbindungen erstellen",
      "title": "Verbindungen"
    },
    "correlations": {
      "subtitle": "Füge Korrelationen hinzu und konfiguriere sie",
      "title": "Korrelationen"
    },
    "create": {
      "title": "Erstellen"
    },
    "create-alert": {
      "title": "Alarmregel erstellen"
    },
    "create-dashboard": {
      "title": "Dashboard"
    },
    "create-folder": {
      "title": "Ordner"
    },
    "create-import": {
      "title": "Dashboard importieren"
    },
    "dashboards": {
      "subtitle": "Erstelle und verwalte Dashboards, um deine Daten zu visualisieren",
      "title": "Dashboards"
    },
    "data-sources": {
      "subtitle": "Ihre verbundenen Datenquellen-Verbindungen anzeigen und verwalten",
      "title": "Datenquellen"
    },
    "datasources": {
      "subtitle": "Füge Datenquellen hinzu und konfiguriere sie",
      "title": "Datenquellen"
    },
    "detect": {
      "title": "Erkennen"
    },
    "explore": {
      "title": "Entdecken"
    },
    "frontend": {
      "title": "Frontend"
    },
    "global-orgs": {
      "subtitle": "Isolierte Instanzen von Grafana auf dem gleichen Server",
      "title": "Organisationen"
    },
    "global-users": {
      "subtitle": "Benutzer in Grafana verwalten",
      "title": "Benutzer"
    },
    "grafana-quaderno": {
      "title": "Grafana Quaderno"
    },
    "help": {
      "title": "Hilfe"
    },
    "help/community": "Community",
    "help/documentation": "Dokumentation",
    "help/keyboard-shortcuts": "Tastaturbefehle",
    "help/support": "Support",
    "home": {
      "title": "Home"
    },
    "incidents": {
      "title": "Störungen"
    },
    "infrastructure": {
      "title": "Integrationen"
    },
    "kubernetes": {
      "title": "Kubernetes"
    },
    "library-panels": {
      "subtitle": "Wiederverwendbare Panels, die zu mehreren Dashboards hinzugefügt werden können",
      "title": "Bibliotheks-Panels"
    },
    "machine-learning": {
      "title": "Maschinelles Lernen"
    },
    "manage-folder": {
      "subtitle": "Ordner-Dashboards und Berechtigungen verwalten"
    },
    "monitoring": {
      "subtitle": "Überwachungs- und Infrastruktur-Apps",
      "title": "Beobachtbarkeit"
    },
    "new": {
      "title": "Neu"
    },
    "new-dashboard": {
      "title": "Neues Dashboard"
    },
    "new-folder": {
      "title": "Neuer Ordner"
    },
    "observability": {
      "title": "Beobachtbarkeit"
    },
    "oncall": {
      "title": "OnCall"
    },
    "org-settings": {
      "subtitle": "Verwalte Einstellungen in der gesamten Organisation",
      "title": "Standardeinstellungen"
    },
    "performance-testing": {
      "title": "Leistungstests"
    },
    "playlists": {
      "subtitle": "Gruppen von Dashboards, die in einer bestimmten Reihenfolge angezeigt werden",
      "title": "Playlisten"
    },
    "plugins": {
      "subtitle": "Erweitere das Grafana-Erlebnis mit Plug-ins",
      "title": "Plug-ins"
    },
    "profile/notifications": {
      "title": "Benachrichtigungsverlauf"
    },
    "profile/password": {
      "title": "Passwort ändern"
    },
    "profile/settings": {
      "title": "Profil"
    },
    "profiles": {
      "title": "Profile"
    },
    "public": {
      "title": "Öffentliche Dashboards"
    },
    "recorded-queries": {
      "title": "Aufgezeichnete Abfragen"
    },
    "reporting": {
      "title": "Meldung"
    },
    "scenes": {
      "title": "Szenen"
    },
    "search": {
      "placeholderCommandPalette": "Suche oder springe zu ..."
    },
    "search-dashboards": {
      "title": "Dashboards durchsuchen"
    },
    "server-settings": {
      "subtitle": "Zeige die in deiner Grafana-Konfiguration festgelegten Einstellungen an",
      "title": "Einstellungen"
    },
    "service-accounts": {
      "subtitle": "Verwende Servicekonten, um automatisierte Arbeitsabläufe in Grafana auszuführen",
      "title": "Servicekonten"
    },
    "sign-out": {
      "title": "Abmelden"
    },
    "slo": {
      "title": "SLO"
    },
    "snapshots": {
      "subtitle": "Interaktive, öffentlich verfügbare Point-in-Time-Darstellungen von Dashboards",
      "title": "Schnappschüsse"
    },
    "starred": {
      "title": "Hervorgehoben"
    },
    "starred-empty": {
      "title": "Deine hervorgehobenen Dashboards werden hier angezeigt"
    },
    "statistics-and-licensing": {
      "title": "Statistiken und Lizenzierung"
    },
    "storage": {
      "subtitle": "Dateispeicher verwalten",
      "title": "Speicher"
    },
    "support-bundles": {
      "subtitle": "Support-Bundles herunterladen",
      "title": "Support-Bundles"
    },
    "synthetics": {
      "title": "Synthetik"
    },
    "teams": {
      "subtitle": "Gruppen von Benutzern mit gemeinsamen Dashboards und Benachrichtigungen",
      "title": "Teams"
    },
    "upgrading": {
      "title": "Statistiken und Lizenz"
    },
    "users": {
      "subtitle": "Laden Benutzer ein und weise ihnen Rollen zu",
      "title": "Benutzer"
    }
  },
  "navigation": {
    "kiosk": {
      "tv-alert": "Drücke ESC, um den Kiosk-Modus zu verlassen"
    },
    "megamenu": {
      "close": "Menü schließen",
      "dock": "Menü andocken",
      "undock": ""
    },
    "toolbar": {
      "close-menu": "Menü schließen",
      "enable-kiosk": "Kiosk-Modus aktivieren",
      "open-menu": "Menü öffnen",
      "toggle-search-bar": "Obere Suchleiste umschalten"
    }
  },
  "news": {
    "title": "Das Neueste aus dem Blog"
  },
  "notifications": {
    "starred-dashboard": "Dashboard markiert",
    "unstarred-dashboard": "Dashboard nicht markiert"
  },
  "panel": {
    "header-menu": {
      "copy": "Kopieren",
      "create-library-panel": "Bibliotheksleiste erstellen",
      "duplicate": "Duplikat",
      "edit": "Bearbeiten",
      "explore": "Entdecken",
      "get-help": "Hilfe",
      "hide-legend": "Legende ausblenden",
      "inspect": "Überprüfen",
      "inspect-data": "Daten",
      "inspect-json": "Panel-JSON",
      "more": "Mehr …",
      "new-alert-rule": "Neue Warnregel",
      "query": "Abfrage",
      "remove": "Entfernen",
      "share": "Teilen",
      "show-legend": "Legende anzeigen",
      "unlink-library-panel": "Verknüpfung mit der Bibliotheksleiste aufheben",
      "view": "Anzeigen"
    }
  },
  "playlist-edit": {
    "error-prefix": "Fehler beim Laden der Wiedergabeliste:",
    "form": {
      "add-tag-label": "Per Tag hinzufügen",
      "add-tag-placeholder": "Tag auswählen",
      "add-title-label": "Nach Titel hinzufügen",
      "cancel": "Abbrechen",
      "heading": "Dashboards hinzufügen",
      "interval-label": "Intervall",
      "interval-placeholder": "5 m",
      "interval-required": "Intervall ist erforderlich",
      "name-label": "Name",
      "name-placeholder": "Name",
      "name-required": "Name ist erforderlich",
      "save": "Speichern",
      "table-delete": "Playlist-Element löschen",
      "table-drag": "Ziehen und Ablegen zum Neuordnen",
      "table-empty": "Die Wiedergabeliste ist leer. Dashboards unten hinzufügen.",
      "table-heading": "Dashboards"
    },
    "sub-title": "Eine Playlist rotiert durch eine vorausgewählte Liste von Dashboards. Eine Playlist kann eine großartige Möglichkeit sein, das Situationsbewusstsein zu schärfen oder Ihrem Team oder Ihren Besuchern einfach nur Ihre Metriken zu präsentieren.",
    "title": "Playlist bearbeiten"
  },
  "playlist-page": {
    "card": {
      "delete": "Playlist löschen",
      "edit": "Playlist bearbeiten",
      "start": "Playlist starten",
      "tooltip": "Playlist teilen"
    },
    "create-button": {
      "title": "Neue Playlist"
    },
    "delete-modal": {
      "body": "Sind Sie sicher, dass Sie {{name}} Playlist löschen möchten?",
      "confirm-text": "Löschen"
    },
    "empty": {
      "button": "Playlist erstellen",
      "pro-tip": "Sie können Playlists verwenden, um Dashboards auf TV-Geräten ohne Benutzersteuerung zu steuern",
      "pro-tip-link-title": "Mehr erfahren",
      "title": "Es gibt noch keine Playlists erstellt"
    }
  },
  "profile": {
    "change-password": {
      "cancel-button": "Abbrechen",
      "cannot-change-password-message": "Das Passwort kann hier nicht geändert werden.",
      "change-password-button": "Passwort ändern",
      "confirm-password-label": "Passwort bestätigen",
      "confirm-password-required": "Neue Passwortbestätigung ist erforderlich",
      "ldap-auth-proxy-message": "Sie können das Passwort nicht ändern, wenn Sie sich mit LDAP oder Auth-Proxy angemeldet haben.",
      "new-password-label": "Neues Passwort",
      "new-password-required": "Neues Passwort ist erforderlich",
      "new-password-same-as-old": "Neues Passwort kann nicht das gleiche sein wie das alte.",
      "old-password-label": "Altes Passwort",
      "old-password-required": "Altes Passwort ist erforderlich",
      "passwords-must-match": "Passwörter müssen übereinstimmen"
    }
  },
  "query-operation": {
    "header": {
      "collapse-row": "Abfragezeile einklappen",
      "datasource-help": "Datenquellen-Hilfe anzeigen",
      "disable-query": "Abfrage deaktivieren",
      "drag-and-drop": "Ziehen und Ablegen zum Neuordnen",
      "duplicate-query": "Abfrage duplizieren",
      "expand-row": "Suchzeile erweitern",
      "remove-query": "Abfrage entfernen",
      "toggle-edit-mode": "Textbearbeitungsmodus umschalten"
    },
    "query-editor-not-exported": "Datenquellen-Plugin exportiert keine Komponente des Abfrageeditors"
  },
  "refresh-picker": {
    "aria-label": {
      "choose-interval": "Automatische Aktualisierung ausgeschaltet. Aktualisierungszeitintervall auswählen",
      "duration-selected": "Aktualisierungszeitintervall mit aktuellem Intervall {{durationAriaLabel}} ausgewählt"
    },
    "auto-option": {
      "aria-label": "",
      "label": ""
    },
    "live-option": {
      "aria-label": "Live-Streaming einschalten",
      "label": "Live"
    },
    "off-option": {
      "aria-label": "Automatische Aktualisierung ausschalten",
      "label": "Aus"
    },
    "tooltip": {
      "interval-selected": "Automatisches Aktualisierungsintervall festlegen",
      "turned-off": "Automatische Aktualisierung aus"
    }
  },
  "search": {
    "actions": {
      "include-panels": "Panels einschließen",
      "remove-datasource-filter": "Datenquelle: {{datasource}}",
      "sort-placeholder": "Sortieren",
      "starred": "Hervorgehoben",
      "view-as-folders": "Nach Ordnern anzeigen",
      "view-as-list": "Als Liste anzeigen"
    },
    "dashboard-actions": {
      "import": "Importieren",
      "new": "Neu",
      "new-dashboard": "Neues Dashboard",
      "new-folder": "Neuer Ordner"
    },
    "results-table": {
      "datasource-header": "Datenquelle",
      "location-header": "Standort",
      "name-header": "Name",
      "tags-header": "Tags",
      "type-dashboard": "Dashboard",
      "type-folder": "Ordner",
      "type-header": "Typ"
    },
    "search-input": {
      "include-panels-placeholder": "Nach Dashboards und Panels suchen",
      "placeholder": "Nach Dashboards suchen"
    }
  },
  "share-modal": {
    "dashboard": {
      "title": "Teilen"
    },
    "embed": {
      "copy": "In die Zwischenablage kopieren",
      "html": "HTML einbetten",
      "html-description": "Der folgende HTML-Code kann kopiert und in eine Website eingefügt werden. Wenn der anonyme Zugriff nicht aktiviert ist, muss der Benutzer, der diese Seite aufruft, bei Grafana angemeldet sein, damit das Diagramm geladen wird.",
      "info": "Erstelle einen HTML-Code zum Einbetten eines Inlineframes in dieses Panel.",
      "time-range": "Aktueller Zeitbereich",
      "time-range-description": "Wandelt den aktuellen relativen Zeitbereich in einen absoluten Zeitbereich um"
    },
    "export": {
      "back-button": "Zurück zum Export der Konfiguration",
      "cancel-button": "Abbrechen",
      "info-text": "Dieses Dashboard exportieren.",
      "save-button": "In Datei speichern …",
      "share-externally-label": "Export für externe Freigabe",
      "view-button": "JSON anzeigen"
    },
    "library": {
      "info": "Bibliotheks-Panel erstellen."
    },
    "link": {
      "copy-link-button": "Kopieren",
      "info-text": "Erstelle einen direkten Link zu diesem Dashboard oder Panel mit den folgenden angepassten Optionen.",
      "link-url": "Link-URL",
      "render-alert": "Bild-Render-Plug-in nicht installiert",
      "render-instructions": "Um ein Panel-Bild zu rendern, muss das <1>Bild-Render-Plug-in</1> von Grafana installiert sein. Bitte wende dich an deinen Grafana-Administrator, um das Plug-in zu installieren.",
      "rendered-image": "Direktlink zum gerenderten Bild",
      "save-alert": "Dashboard nicht gespeichert",
      "save-dashboard": "Um ein Panel-Bild zu rendern, muss zuerst das Dashboard gespeichert werden.",
      "shorten-url": "URL kürzen",
      "time-range-description": "Wandelt den aktuellen relativen Zeitbereich in einen absoluten Zeitbereich um",
      "time-range-label": "Zeitbereich sperren"
    },
    "panel": {
      "title": "Panel teilen"
    },
    "snapshot": {
      "cancel-button": "Abbrechen",
      "copy-link-button": "Kopieren",
      "delete-button": "Schnappschuss löschen.",
      "deleted-message": "Der Schnappschuss wurde gelöscht. Wenn du bereits einmal darauf zugegriffen hast, kann es bis zu eine Stunde dauern, bevor es aus den Browser-Caches oder den CDN-Caches gelöscht wird.",
      "expire": "Läuft ab nach",
      "expire-day": "1 Tag",
      "expire-hour": "1 Stunde",
      "expire-never": "Nie",
      "expire-week": "7 Tage",
      "info-text-1": "Ein Schnappschuss ist eine Möglichkeit, ein interaktives Dashboard sofort öffentlich zu teilen. Beim Erstellen entfernen wir sensible Daten wie Abfragen (Metriken, Vorlagen und Anmerkungen) und Panel-Links, sodass nur die sichtbaren Metrikdaten und die in dein Dashboard eingebetteten Seriennamen angezeigt werden.",
      "info-text-2": "Beachte, dass dein Schnappschuss <1>für jeden sichtbar ist</1>, der den Link hat und auf die URL zugreifen kann. Teile Schnappschüsse daher mit Bedacht.",
      "local-button": "Lokaler Schnappschuss",
      "mistake-message": "Hast du einen Fehler gemacht? ",
      "name": "Name des Schnappschusses",
      "timeout": "Timeout (Sekunden)",
      "timeout-description": "Wenn die Erfassung deiner Dashboard-Metriken lange dauert, musst du ggf. den Timeout-Wert anpassen.",
      "url-label": "Schnappschuss-URL"
    },
    "tab-title": {
      "embed": "Einbetten",
      "export": "Exportieren",
      "library-panel": "Bibliotheks-Panel",
      "link": "Link",
      "panel-embed": "Einbetten",
      "public-dashboard": "Öffentliches Dashboard",
      "snapshot": "Schnappschuss"
    },
    "theme-picker": {
      "current": "Aktuell",
      "dark": "Dunkel",
      "field-name": "Design",
      "light": "Hell"
    },
    "view-json": {
      "copy-button": "In Zwischenablage kopieren"
    }
  },
  "share-playlist": {
    "checkbox-description": "Fensterhöhen werden an die Bildschirmgröße angepasst",
    "checkbox-label": "Autofit",
    "copy-link-button": "Kopieren",
    "link-url-label": "Link-URL",
    "mode": "Modus",
    "mode-kiosk": "Kiosk",
    "mode-normal": "Normal",
    "mode-tv": "TM",
    "title": "Wiedergabeliste teilen"
  },
  "shared": {
    "preferences": {
      "theme": {
        "dark-label": "Dunkel",
        "light-label": "Hell",
        "system-label": "Systemeinstellung"
      }
    }
  },
  "shared-dashboard": {
    "fields": {
      "timezone-label": "Zeitzone"
    }
  },
  "shared-preferences": {
    "fields": {
      "home-dashboard-label": "Home-Dashboard",
      "home-dashboard-placeholder": "Standard-Dashboard",
      "locale-label": "Sprache",
      "locale-placeholder": "Sprache wählen",
      "theme-label": "UI-Design",
      "week-start-label": "Wochenbeginn"
    },
    "theme": {
      "default-label": "Standard"
    },
    "title": "Einstellungen"
  },
  "snapshot": {
    "external-badge": "Extern",
    "name-column-header": "Name",
    "url-column-header": "Snapshot url",
    "view-button": "Anzeigen"
  },
  "tag-filter": {
    "loading": "Wird geladen ...",
    "no-tags": "Keine Tags gefunden",
    "placeholder": "Nach Tag filtern"
  },
  "time-picker": {
    "absolute": {
      "recent-title": "Kürzlich verwendete absolute Bereiche",
      "title": "Absoluter Zeitbereich"
    },
    "calendar": {
      "apply-button": "Zeitbereich anwenden",
      "cancel-button": "Abbrechen",
      "close": "",
      "select-time": "Einen Zeitbereich auswählen"
    },
    "content": {
      "empty-recent-list-docs": "<0><0>Lesen Sie die Dokumentation</0><1>, um mehr darüber zu erfahren, wie Sie benutzerdefinierte Zeitbereiche eingeben können.</1></0>",
      "empty-recent-list-info": "Es sieht so aus, als hätten Sie diesen Zeit-Auswähler noch nie benutzt. Sobald Sie einige Zeitintervalle eingeben, werden hier die zuletzt verwendeten Intervalle angezeigt.",
      "filter-placeholder": "Schnellbereiche suchen"
    },
    "footer": {
      "change-settings-button": "Zeiteinstellungen ändern",
      "fiscal-year-option": "Geschäftsjahr",
      "fiscal-year-start": "Startmonat Geschäftsjahr",
      "time-zone-option": "Zeitzone",
      "time-zone-selection": "Zeitzonenauswahl"
    },
    "range-content": {
      "apply-button": "Zeitbereich anwenden",
      "default-error": "Ein vergangenes Datum oder \"heutiges\" eingeben",
      "fiscal-year": "Geschäftsjahr",
      "from-input": "Von",
      "open-input-calendar": "",
      "range-error": "„Von“ darf nicht nach „Bis“ sein",
      "to-input": "Bis"
    },
    "range-picker": {
      "backwards-time-aria-label": "Zeitbereich nach hinten verschieben",
      "current-time-selected": "Ausgewählter Zeitbereich: {{currentTimeRange}}",
      "forwards-time-aria-label": "Zeitbereich nach vorne verschieben",
      "to": "bis",
      "zoom-out-button": "Zeitbereich verkleinern",
      "zoom-out-tooltip": "Zeitbereich verkleinern <1></1> STRG +Z"
    },
    "time-range": {
      "aria-role": "Zeitbereichauswahl",
      "default-title": "Zeitbereiche",
      "example-title": "Zeitbereiche-Beispiel",
      "specify": "Zeitbereich festlegen <1></1>"
    },
    "zone": {
      "select-aria-label": "Zeitzonen-Auswähler",
      "select-search-input": "Suchbegriff eingeben (Land, Stadt, Abkürzung)"
    }
  },
  "user-orgs": {
    "current-org-button": "Aktuell",
    "name-column": "Name",
    "role-column": "Rolle",
    "select-org-button": "Organisation auswählen",
    "title": "Organisationen"
  },
  "user-profile": {
    "fields": {
      "email-error": "E-Mail-Adresse ist erforderlich",
      "email-label": "E-Mail-Adresse",
      "name-error": "Name ist erforderlich",
      "name-label": "Name",
      "username-label": "Benutzername"
    }
  },
  "user-session": {
    "browser-column": "Browser & Betriebssystem",
    "created-at-column": "Angemeldet",
    "ip-column": "IP-Adresse",
    "revoke": "Benutzersitzung widerrufen",
    "seen-at-column": "Zuletzt gesehen"
  },
  "user-sessions": {
    "loading": "Sitzungen werden geladen …"
  },
  "variable": {
    "adhoc": {
      "placeholder": "Wert auswählen"
    },
    "dropdown": {
      "placeholder": "Variablenwert eingeben"
    },
    "picker": {
      "link-all": "Alle",
      "option-all": "Alle",
      "option-selected-values": "Ausgewählt",
      "option-tooltip": "Auswahl löschen"
    },
    "textbox": {
      "placeholder": "Variablenwert eingeben"
    }
  }
}<|MERGE_RESOLUTION|>--- conflicted
+++ resolved
@@ -526,17 +526,8 @@
       "title-with-name": "Tabelle - {{name}}"
     },
     "toolbar": {
-<<<<<<< HEAD
-      "aria-label": "",
-      "copy-link": "",
-      "copy-link-abs-time": "",
-      "copy-shortened-link": "",
-      "copy-shortened-link-abs-time": "",
-      "copy-shortened-link-menu": "",
-=======
       "aria-label": "Werkzeugleiste durchsuchen",
       "copy-shortened-link": "Verkürzten Link kopieren",
->>>>>>> 5fc68312
       "refresh-picker-cancel": "Abbrechen",
       "refresh-picker-run": "Abfrage ausführen",
       "split-close": "Schließen",
