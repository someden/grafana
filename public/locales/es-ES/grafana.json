--- conflicted
+++ resolved
@@ -533,17 +533,12 @@
       "title-with-name": "Tabla - {{name}}"
     },
     "toolbar": {
-<<<<<<< HEAD
-      "aria-label": "",
+      "aria-label": "Explorar la barra de herramientas",
       "copy-link": "",
       "copy-link-abs-time": "",
-      "copy-shortened-link": "",
+      "copy-shortened-link": "Copiar enlace abreviado",
       "copy-shortened-link-abs-time": "",
       "copy-shortened-link-menu": "",
-=======
-      "aria-label": "Explorar la barra de herramientas",
-      "copy-shortened-link": "Copiar enlace abreviado",
->>>>>>> 5ca5a95e
       "refresh-picker-cancel": "Cancelar",
       "refresh-picker-run": "Ejecutar consulta",
       "split-close": "Cerrar",
