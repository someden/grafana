import defaultTheme, { commonColorsPalette } from './default';
import { GrafanaThemeType, GrafanaTheme } from '@grafana/data';

const basicColors = {
  ...commonColorsPalette,
  black: '#000000',
  white: '#ffffff',
  dark1: '#1e2028',
  dark2: '#41444b',
  dark3: '#303133', // not used in light theme
  dark4: '#35373f', // not used in light theme
  dark5: '#41444b', // not used in light theme
  dark6: '#41444b', // not used in light theme
  dark7: '#41444b', // not used in light theme
  dark8: '#2f2f32', // not used in light theme
  dark9: '#343436', // not used in light theme
  dark10: '#424345', // not used in light theme
  gray1: '#52545c',
  gray2: '#767980',
  gray3: '#acb6bf',
  gray4: '#c7d0d9',
  gray5: '#dde4ed',
  gray6: '#e9edf2',
  gray7: '#f7f8fa',
  grayBlue: '#212327', // not used in light theme
  blueBase: '#3274d9',
  blueShade: '#1f60c4',
  blueLight: '#5794f2',
  blueFaint: '#f5f9ff',
  redBase: '#e02f44',
  redShade: '#c4162a',
  greenBase: '#3eb15b',
  greenShade: '#369b4f',
  blue: '#0083b3',
  red: '#d44939',
  yellow: '#ff851b',
  purple: '#9954bb',
  variable: '#007580',
  orange: '#ff7941',
  orangeDark: '#ed5700',
};

const lightTheme: GrafanaTheme = {
  ...defaultTheme,
  type: GrafanaThemeType.Light,
  isDark: false,
  isLight: true,
  name: 'Grafana Light',
  colors: {
    ...basicColors,
    variable: basicColors.blue,
    inputBlack: '#09090b',
    brandPrimary: basicColors.orange,
    brandSuccess: basicColors.greenBase,
    brandWarning: basicColors.orange,
    brandDanger: basicColors.redBase,
    queryRed: basicColors.redBase,
    queryGreen: basicColors.greenBase,
    queryPurple: basicColors.purple,
    queryKeyword: basicColors.blueBase,
    queryOrange: basicColors.orange,
    online: basicColors.greenShade,
    warn: '#f79520',
    critical: basicColors.redShade,
    bodyBg: basicColors.gray7,
    pageBg: basicColors.gray7,
    body: basicColors.gray1,
    text: basicColors.gray1,
    textStrong: basicColors.dark2,
    textWeak: basicColors.gray2,
    textEmphasis: basicColors.dark5,
    textFaint: basicColors.dark4,
    link: basicColors.gray1,
    linkDisabled: basicColors.gray3,
    linkHover: basicColors.dark1,
    linkExternal: basicColors.blueLight,
    headingColor: basicColors.gray1,
    pageHeaderBorder: basicColors.gray4,

    // Next-gen forms functional colors
    formLabel: basicColors.gray33,
    formDescription: basicColors.gray33,
    formLegend: basicColors.gray25,
    formInputBg: basicColors.white,
    formInputBgDisabled: basicColors.gray95,
    formInputBorder: basicColors.gray85,
    formInputBorderHover: basicColors.gray70,
    formInputBorderActive: basicColors.blue77,
    formInputBorderInvalid: basicColors.red88,
    formInputText: basicColors.gray25,
    formInputDisabledText: basicColors.gray33,
    formInputTextStrong: basicColors.gray25,
    formInputTextWhite: basicColors.white,
    formFocusOutline: basicColors.blueLight,
    formValidationMessageText: basicColors.white,
    formValidationMessageBg: basicColors.red88,
    formSwitchBg: basicColors.gray85,
    formSwitchBgActive: basicColors.blueShade,
    formSwitchBgHover: basicColors.gray3,
    formSwitchBgActiveHover: basicColors.blueBase,
    formSwitchBgDisabled: basicColors.gray4,
    formSwitchDot: basicColors.white,
    formCheckboxBg: basicColors.white,
    formCheckboxBgChecked: basicColors.blueShade,
    formCheckboxBgCheckedHover: basicColors.blueBase,
    formCheckboxCheckmark: basicColors.white,
<<<<<<< HEAD

    formRadioButtonText: basicColors.gray33,
    formRadioButtonTextHover: basicColors.blueShade,
    formRadioButtonTextActive: basicColors.blueShade,
    formRadioButtonBg: basicColors.gray98,
    formRadioButtonBgDisabled: basicColors.gray95,
    formRadioButtonBgActive: basicColors.white,
    formRadioButtonBorder: basicColors.gray4,
    formRadioButtonBorderHover: basicColors.gray70,
    formRadioButtonBorderActive: basicColors.blueShade,
=======
>>>>>>> 3f348287
  },
  background: {
    dropdown: basicColors.white,
    scrollbar: basicColors.gray5,
    scrollbar2: basicColors.gray5,
    pageHeader: `linear-gradient(90deg, ${basicColors.white}, ${basicColors.gray7})`,
  },
  shadow: {
    pageHeader: `inset 0px -3px 10px ${basicColors.gray6}`,
  },
};

export default lightTheme;<|MERGE_RESOLUTION|>--- conflicted
+++ resolved
@@ -104,8 +104,6 @@
     formCheckboxBgChecked: basicColors.blueShade,
     formCheckboxBgCheckedHover: basicColors.blueBase,
     formCheckboxCheckmark: basicColors.white,
-<<<<<<< HEAD
-
     formRadioButtonText: basicColors.gray33,
     formRadioButtonTextHover: basicColors.blueShade,
     formRadioButtonTextActive: basicColors.blueShade,
@@ -115,8 +113,6 @@
     formRadioButtonBorder: basicColors.gray4,
     formRadioButtonBorderHover: basicColors.gray70,
     formRadioButtonBorderActive: basicColors.blueShade,
-=======
->>>>>>> 3f348287
   },
   background: {
     dropdown: basicColors.white,
