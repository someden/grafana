// NOTE: This file was auto generated.  DO NOT EDIT DIRECTLY!
// To change feature flags, edit:
//  pkg/services/featuremgmt/registry.go
// Then run tests in:
//  pkg/services/featuremgmt/toggles_gen_test.go

/**
 * Describes available feature toggles in Grafana. These can be configured via
 * conf/custom.ini to enable features under development or not yet available in
 * stable version.
 *
 * Only enabled values will be returned in this interface.
 *
 * NOTE: the possible values may change between versions without notice, although
 * this may cause compilation issues when depending on removed feature keys, the
 * runtime state will continue to work.
 *
 * @public
 */
export interface FeatureToggles {
  disableEnvelopeEncryption?: boolean;
  ['live-service-web-worker']?: boolean;
  queryOverLive?: boolean;
  panelTitleSearch?: boolean;
  publicDashboards?: boolean;
  publicDashboardsEmailSharing?: boolean;
  lokiExperimentalStreaming?: boolean;
  featureHighlights?: boolean;
  migrationLocking?: boolean;
  storage?: boolean;
  correlations?: boolean;
  exploreContentOutline?: boolean;
  datasourceQueryMultiStatus?: boolean;
  traceToMetrics?: boolean;
  autoMigrateOldPanels?: boolean;
  disableAngular?: boolean;
  canvasPanelNesting?: boolean;
  newVizTooltips?: boolean;
  scenes?: boolean;
  disableSecretsCompatibility?: boolean;
  logRequestsInstrumentedAsUnknown?: boolean;
  dataConnectionsConsole?: boolean;
  topnav?: boolean;
  dockedMegaMenu?: boolean;
  grpcServer?: boolean;
  entityStore?: boolean;
  cloudWatchCrossAccountQuerying?: boolean;
  redshiftAsyncQueryDataSupport?: boolean;
  athenaAsyncQueryDataSupport?: boolean;
  cloudwatchNewRegionsHandler?: boolean;
  showDashboardValidationWarnings?: boolean;
  mysqlAnsiQuotes?: boolean;
  accessControlOnCall?: boolean;
  nestedFolders?: boolean;
  nestedFolderPicker?: boolean;
  accessTokenExpirationCheck?: boolean;
  emptyDashboardPage?: boolean;
  disablePrometheusExemplarSampling?: boolean;
  alertingBacktesting?: boolean;
  editPanelCSVDragAndDrop?: boolean;
  alertingNoNormalState?: boolean;
  logsContextDatasourceUi?: boolean;
  lokiQuerySplitting?: boolean;
  lokiQuerySplittingConfig?: boolean;
  individualCookiePreferences?: boolean;
  prometheusMetricEncyclopedia?: boolean;
  influxdbBackendMigration?: boolean;
  clientTokenRotation?: boolean;
  prometheusDataplane?: boolean;
  lokiMetricDataplane?: boolean;
  lokiLogsDataplane?: boolean;
  dataplaneFrontendFallback?: boolean;
  disableSSEDataplane?: boolean;
  alertStateHistoryLokiSecondary?: boolean;
  alertStateHistoryLokiPrimary?: boolean;
  alertStateHistoryLokiOnly?: boolean;
  unifiedRequestLog?: boolean;
  renderAuthJWT?: boolean;
  externalServiceAuth?: boolean;
  refactorVariablesTimeRange?: boolean;
  useCachingService?: boolean;
  enableElasticsearchBackendQuerying?: boolean;
  advancedDataSourcePicker?: boolean;
  faroDatasourceSelector?: boolean;
  enableDatagridEditing?: boolean;
  extraThemes?: boolean;
  lokiPredefinedOperations?: boolean;
  pluginsFrontendSandbox?: boolean;
  dashboardEmbed?: boolean;
  frontendSandboxMonitorOnly?: boolean;
  sqlDatasourceDatabaseSelection?: boolean;
  lokiFormatQuery?: boolean;
  cloudWatchLogsMonacoEditor?: boolean;
  exploreScrollableLogsContainer?: boolean;
  recordedQueriesMulti?: boolean;
  pluginsDynamicAngularDetectionPatterns?: boolean;
  vizAndWidgetSplit?: boolean;
  prometheusIncrementalQueryInstrumentation?: boolean;
  logsExploreTableVisualisation?: boolean;
  awsDatasourcesTempCredentials?: boolean;
  transformationsRedesign?: boolean;
  mlExpressions?: boolean;
  traceQLStreaming?: boolean;
  metricsSummary?: boolean;
  grafanaAPIServer?: boolean;
  grafanaAPIServerWithExperimentalAPIs?: boolean;
  featureToggleAdminPage?: boolean;
  awsAsyncQueryCaching?: boolean;
  splitScopes?: boolean;
  traceToProfiles?: boolean;
  permissionsFilterRemoveSubquery?: boolean;
  prometheusConfigOverhaulAuth?: boolean;
  configurableSchedulerTick?: boolean;
  influxdbSqlSupport?: boolean;
  alertingNoDataErrorExecution?: boolean;
  angularDeprecationUI?: boolean;
  dashgpt?: boolean;
  reportingRetries?: boolean;
  sseGroupByDatasource?: boolean;
  requestInstrumentationStatusSource?: boolean;
  libraryPanelRBAC?: boolean;
  lokiRunQueriesInParallel?: boolean;
  wargamesTesting?: boolean;
  alertingInsights?: boolean;
  alertingContactPointsV2?: boolean;
  externalCorePlugins?: boolean;
  pluginsAPIMetrics?: boolean;
  httpSLOLevels?: boolean;
  idForwarding?: boolean;
  cloudWatchWildCardDimensionValues?: boolean;
  externalServiceAccounts?: boolean;
  panelMonitoring?: boolean;
  enableNativeHTTPHistogram?: boolean;
  formatString?: boolean;
  transformationsVariableSupport?: boolean;
  kubernetesPlaylists?: boolean;
  cloudWatchBatchQueries?: boolean;
  recoveryThreshold?: boolean;
  lokiStructuredMetadata?: boolean;
  teamHttpHeaders?: boolean;
  awsDatasourcesNewFormStyling?: boolean;
  cachingOptimizeSerializationMemoryUsage?: boolean;
  panelTitleSearchInV1?: boolean;
  pluginsInstrumentationStatusSource?: boolean;
  costManagementUi?: boolean;
  managedPluginsInstall?: boolean;
  prometheusPromQAIL?: boolean;
  addFieldFromCalculationStatFunctions?: boolean;
  alertmanagerRemoteSecondary?: boolean;
  alertmanagerRemotePrimary?: boolean;
  alertmanagerRemoteOnly?: boolean;
  annotationPermissionUpdate?: boolean;
  extractFieldsNameDeduplication?: boolean;
  dashboardSceneForViewers?: boolean;
  dashboardScene?: boolean;
  panelFilterVariable?: boolean;
  pdfTables?: boolean;
  ssoSettingsApi?: boolean;
<<<<<<< HEAD
  canvasPanelPanZoom?: boolean;
=======
  logsInfiniteScrolling?: boolean;
  flameGraphItemCollapsing?: boolean;
  alertingDetailsViewV2?: boolean;
  datatrails?: boolean;
  alertingSimplifiedRouting?: boolean;
  logRowsPopoverMenu?: boolean;
  pluginsSkipHostEnvVars?: boolean;
>>>>>>> 5b851d74
}<|MERGE_RESOLUTION|>--- conflicted
+++ resolved
@@ -156,9 +156,7 @@
   panelFilterVariable?: boolean;
   pdfTables?: boolean;
   ssoSettingsApi?: boolean;
-<<<<<<< HEAD
   canvasPanelPanZoom?: boolean;
-=======
   logsInfiniteScrolling?: boolean;
   flameGraphItemCollapsing?: boolean;
   alertingDetailsViewV2?: boolean;
@@ -166,5 +164,4 @@
   alertingSimplifiedRouting?: boolean;
   logRowsPopoverMenu?: boolean;
   pluginsSkipHostEnvVars?: boolean;
->>>>>>> 5b851d74
 }