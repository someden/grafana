---
depends_on: []
kind: pipeline
name: pr-build-e2e
node:
  type: no-parallel
platform:
  arch: amd64
  os: linux
services: []
steps:
- commands:
  - mkdir -p bin
  - curl -fL -o bin/grabpl https://grafana-downloads.storage.googleapis.com/grafana-build-pipeline/v2.7.4/grabpl
  - chmod +x bin/grabpl
  image: byrnedo/alpine-curl:0.1.8
  name: grabpl
- depends_on:
  - clone
  image: jduchesnegrafana/drone-cache:v1.2.0-rc0-dirtytest
  name: restore-cache
  pull: always
  settings:
    backend: gcs
    bucket: test-julien
    cache_key: test123
    json_key:
      from_secret: tf_google_credentials
    mount:
    - yarncache
    - node_modules
    restore: "true"
- commands:
  - echo $DRONE_RUNNER_NAME
  image: alpine:3.14.3
  name: identify-runner
- commands:
  - make gen-go
  - ./bin/grabpl gen-version --build-id ${DRONE_BUILD_NUMBER}
  - ls -a yarncache
  - yarn install --immutable
  depends_on:
  - restore-cache
  environment:
    YARN_CACHE_FOLDER: /drone/src/yarncache
  image: grafana/build-container:1.4.8
  name: initialize
- commands:
  - ./bin/grabpl build-backend --jobs 8 --edition oss --build-id ${DRONE_BUILD_NUMBER}
    --variants linux-x64,linux-x64-musl,osx64,win64,armv6 --no-pull-enterprise
  depends_on:
  - initialize
  environment: {}
  image: grafana/build-container:1.4.8
  name: build-backend
- commands:
  - ./bin/grabpl build-frontend --jobs 8 --no-install-deps --edition oss --build-id
    ${DRONE_BUILD_NUMBER} --no-pull-enterprise
  depends_on:
  - initialize
  environment:
    NODE_OPTIONS: --max_old_space_size=8192
    YARN_CACHE_FOLDER: /drone/src/yarncache
  image: grafana/build-container:1.4.8
  name: build-frontend
- commands:
  - ./bin/grabpl build-plugins --jobs 8 --edition oss --no-install-deps
  depends_on:
  - initialize
  environment: null
  image: grafana/build-container:1.4.8
  name: build-plugins
- commands:
  - . scripts/build/gpg-test-vars.sh && ./bin/grabpl package --jobs 8 --edition oss
    --build-id ${DRONE_BUILD_NUMBER} --no-pull-enterprise --variants linux-x64,linux-x64-musl,osx64,win64,armv6
  depends_on:
  - build-plugins
  - build-backend
  - build-frontend
  environment: null
  image: grafana/build-container:1.4.8
  name: package
- commands:
  - yarn run cypress install
  depends_on:
  - package
  image: grafana/ci-e2e:12.19.0-1
  name: cypress
  volumes:
  - name: cypress_cache
    path: /root/.cache/Cypress
- commands:
  - ./e2e/start-server
  depends_on:
  - package
  detach: true
  environment:
    PORT: 3001
  image: grafana/build-container:1.4.8
  name: end-to-end-tests-server
- commands:
  - ./bin/grabpl e2e-tests --port 3001 --suite dashboards-suite
  depends_on:
  - cypress
  environment:
    HOST: end-to-end-tests-server
  image: grafana/ci-e2e:12.19.0-1
  name: end-to-end-tests-dashboards-suite
  volumes:
  - name: cypress_cache
    path: /root/.cache/Cypress
- commands:
  - ./bin/grabpl e2e-tests --port 3001 --suite smoke-tests-suite
  depends_on:
  - cypress
  environment:
    HOST: end-to-end-tests-server
  image: grafana/ci-e2e:12.19.0-1
  name: end-to-end-tests-smoke-tests-suite
  volumes:
  - name: cypress_cache
    path: /root/.cache/Cypress
- commands:
  - ./bin/grabpl e2e-tests --port 3001 --suite panels-suite
  depends_on:
  - cypress
  environment:
    HOST: end-to-end-tests-server
  image: grafana/ci-e2e:12.19.0-1
  name: end-to-end-tests-panels-suite
  volumes:
  - name: cypress_cache
    path: /root/.cache/Cypress
- commands:
  - ./bin/grabpl e2e-tests --port 3001 --suite various-suite
  depends_on:
  - cypress
  environment:
    HOST: end-to-end-tests-server
  image: grafana/ci-e2e:12.19.0-1
  name: end-to-end-tests-various-suite
  volumes:
  - name: cypress_cache
    path: /root/.cache/Cypress
- commands:
  - yarn storybook:build
  - ./bin/grabpl verify-storybook
  depends_on:
  - build-frontend
  environment:
    NODE_OPTIONS: --max_old_space_size=4096
  image: grafana/build-container:1.4.8
  name: build-storybook
- commands:
  - yarn wait-on http://$HOST:$PORT
  - pa11y-ci --config .pa11yci-pr.conf.js
  depends_on:
  - end-to-end-tests-server
  environment:
    GRAFANA_MISC_STATS_API_KEY:
      from_secret: grafana_misc_stats_api_key
    HOST: end-to-end-tests-server
    PORT: 3001
  failure: always
  image: hugohaggmark/docker-puppeteer
  name: test-a11y-frontend
- commands:
  - ./scripts/ci-reference-docs-lint.sh ci
  depends_on:
  - build-frontend
  image: grafana/build-container:1.4.8
  name: build-frontend-docs
- commands:
  - mkdir -p /hugo/content/docs/grafana
  - cp -r docs/sources/* /hugo/content/docs/grafana/latest/
  - cd /hugo && make prod
  depends_on:
  - build-frontend-docs
  image: grafana/docs-base:latest
  name: build-docs-website
- commands:
  - ls dist/*.tar.gz*
  - cp dist/*.tar.gz* packaging/docker/
  depends_on:
  - package
  image: grafana/build-container:1.4.8
  name: copy-packages-for-docker
- depends_on:
  - copy-packages-for-docker
  image: grafana/drone-grafana-docker:0.3.2
  name: build-docker-images
  settings:
    archs: amd64
    dry_run: true
    edition: oss
    ubuntu: false
trigger:
  event:
  - pull_request
type: docker
volumes:
- name: cypress_cache
  temp: {}
- host:
    path: /var/run/docker.sock
  name: docker
---
<<<<<<< HEAD
=======
depends_on: []
kind: pipeline
name: pr-integration-tests
node:
  type: no-parallel
platform:
  arch: amd64
  os: linux
services:
- environment:
    POSTGRES_DB: grafanatest
    POSTGRES_PASSWORD: grafanatest
    POSTGRES_USER: grafanatest
  image: postgres:12.3-alpine
  name: postgres
- environment:
    MYSQL_DATABASE: grafana_tests
    MYSQL_PASSWORD: password
    MYSQL_ROOT_PASSWORD: rootpass
    MYSQL_USER: grafana
  image: mysql:5.6.48
  name: mysql
steps:
- commands:
  - mkdir -p bin
  - curl -fL -o bin/grabpl https://grafana-downloads.storage.googleapis.com/grafana-build-pipeline/v2.7.4/grabpl
  - chmod +x bin/grabpl
  image: byrnedo/alpine-curl:0.1.8
  name: grabpl
- commands:
  - echo $DRONE_RUNNER_NAME
  image: alpine:3.14.3
  name: identify-runner
- commands:
  - make gen-go
  - ./bin/grabpl gen-version --build-id ${DRONE_BUILD_NUMBER}
  - yarn install --immutable
  image: grafana/build-container:1.4.8
  name: initialize
- commands:
  - apt-get update
  - apt-get install -yq postgresql-client
  - dockerize -wait tcp://postgres:5432 -timeout 120s
  - psql -p 5432 -h postgres -U grafanatest -d grafanatest -f devenv/docker/blocks/postgres_tests/setup.sql
  - go clean -testcache
  - ./bin/grabpl integration-tests --database postgres
  depends_on:
  - grabpl
  environment:
    GRAFANA_TEST_DB: postgres
    PGPASSWORD: grafanatest
    POSTGRES_HOST: postgres
  image: grafana/build-container:1.4.8
  name: postgres-integration-tests
- commands:
  - apt-get update
  - apt-get install -yq default-mysql-client
  - dockerize -wait tcp://mysql:3306 -timeout 120s
  - cat devenv/docker/blocks/mysql_tests/setup.sql | mysql -h mysql -P 3306 -u root
    -prootpass
  - go clean -testcache
  - ./bin/grabpl integration-tests --database mysql
  depends_on:
  - grabpl
  environment:
    GRAFANA_TEST_DB: mysql
    MYSQL_HOST: mysql
  image: grafana/build-container:1.4.8
  name: mysql-integration-tests
trigger:
  event:
  - pull_request
type: docker
volumes:
- name: cypress_cache
  temp: {}
- host:
    path: /var/run/docker.sock
  name: docker
---
depends_on: []
kind: pipeline
name: build-main
node:
  type: no-parallel
platform:
  arch: amd64
  os: linux
services:
- environment:
    POSTGRES_DB: grafanatest
    POSTGRES_PASSWORD: grafanatest
    POSTGRES_USER: grafanatest
  image: postgres:12.3-alpine
  name: postgres
- environment:
    MYSQL_DATABASE: grafana_tests
    MYSQL_PASSWORD: password
    MYSQL_ROOT_PASSWORD: rootpass
    MYSQL_USER: grafana
  image: mysql:5.6.48
  name: mysql
steps:
- commands:
  - mkdir -p bin
  - curl -fL -o bin/grabpl https://grafana-downloads.storage.googleapis.com/grafana-build-pipeline/v2.7.4/grabpl
  - chmod +x bin/grabpl
  image: byrnedo/alpine-curl:0.1.8
  name: grabpl
- commands:
  - echo $DRONE_RUNNER_NAME
  image: alpine:3.14.3
  name: identify-runner
- commands:
  - make gen-go
  - ./bin/grabpl gen-version --build-id ${DRONE_BUILD_NUMBER}
  - yarn install --immutable
  image: grafana/build-container:1.4.8
  name: initialize
- commands:
  - ./bin/grabpl verify-drone
  depends_on:
  - grabpl
  image: byrnedo/alpine-curl:0.1.8
  name: lint-drone
- image: grafana/drone-downstream
  name: trigger-enterprise-downstream
  settings:
    params:
    - SOURCE_BUILD_NUMBER=${DRONE_BUILD_NUMBER}
    - SOURCE_COMMIT=${DRONE_COMMIT}
    repositories:
    - grafana/grafana-enterprise@main
    server: https://drone.grafana.net
    token:
      from_secret: drone_token
- commands:
  - |-
    echo -e "unknwon
    referer
    errorstring
    eror
    iam
    wan" > words_to_ignore.txt
  - codespell -I words_to_ignore.txt docs/
  - rm words_to_ignore.txt
  depends_on:
  - initialize
  image: grafana/build-container:1.4.8
  name: codespell
- commands:
  - ./bin/grabpl shellcheck
  depends_on:
  - initialize
  image: grafana/build-container:1.4.8
  name: shellcheck
- commands:
  - ./bin/grabpl lint-backend --edition oss
  depends_on:
  - initialize
  environment:
    CGO_ENABLED: "1"
  image: grafana/build-container:1.4.8
  name: lint-backend
- commands:
  - yarn run prettier:check
  - yarn run lint
  - yarn run typecheck
  depends_on:
  - initialize
  environment:
    TEST_MAX_WORKERS: 50%
  image: grafana/build-container:1.4.8
  name: lint-frontend
- commands:
  - ./bin/grabpl test-backend --edition oss
  depends_on:
  - initialize
  image: grafana/build-container:1.4.8
  name: test-backend
- commands:
  - ./bin/grabpl integration-tests --edition oss
  depends_on:
  - initialize
  image: grafana/build-container:1.4.8
  name: test-backend-integration
- commands:
  - yarn run ci:test-frontend
  depends_on:
  - initialize
  environment:
    TEST_MAX_WORKERS: 50%
  image: grafana/build-container:1.4.8
  name: test-frontend
- commands:
  - apt-get update
  - apt-get install -yq postgresql-client
  - dockerize -wait tcp://postgres:5432 -timeout 120s
  - psql -p 5432 -h postgres -U grafanatest -d grafanatest -f devenv/docker/blocks/postgres_tests/setup.sql
  - go clean -testcache
  - ./bin/grabpl integration-tests --database postgres
  depends_on:
  - grabpl
  environment:
    GRAFANA_TEST_DB: postgres
    PGPASSWORD: grafanatest
    POSTGRES_HOST: postgres
  image: grafana/build-container:1.4.8
  name: postgres-integration-tests
- commands:
  - apt-get update
  - apt-get install -yq default-mysql-client
  - dockerize -wait tcp://mysql:3306 -timeout 120s
  - cat devenv/docker/blocks/mysql_tests/setup.sql | mysql -h mysql -P 3306 -u root
    -prootpass
  - go clean -testcache
  - ./bin/grabpl integration-tests --database mysql
  depends_on:
  - grabpl
  environment:
    GRAFANA_TEST_DB: mysql
    MYSQL_HOST: mysql
  image: grafana/build-container:1.4.8
  name: mysql-integration-tests
- commands:
  - ./bin/grabpl build-backend --jobs 8 --edition oss --build-id ${DRONE_BUILD_NUMBER}
    --no-pull-enterprise
  depends_on:
  - initialize
  environment: {}
  image: grafana/build-container:1.4.8
  name: build-backend
- commands:
  - ./bin/grabpl build-frontend --jobs 8 --no-install-deps --edition oss --build-id
    ${DRONE_BUILD_NUMBER} --no-pull-enterprise
  depends_on:
  - initialize
  environment:
    NODE_OPTIONS: --max_old_space_size=8192
  image: grafana/build-container:1.4.8
  name: build-frontend
- commands:
  - ./bin/grabpl build-plugins --jobs 8 --edition oss --no-install-deps --sign --signing-admin
  depends_on:
  - initialize
  environment:
    GRAFANA_API_KEY:
      from_secret: grafana_api_key
  image: grafana/build-container:1.4.8
  name: build-plugins
- commands:
  - ./bin/linux-amd64/grafana-cli cue validate-schema --grafana-root .
  depends_on:
  - build-backend
  image: grafana/build-container:1.4.8
  name: validate-scuemata
- commands:
  - '# Make sure the git tree is clean.'
  - '# Stashing changes, since packages that were produced in build-backend step are
    needed.'
  - git stash
  - ./bin/linux-amd64/grafana-cli cue gen-ts --grafana-root .
  - '# The above command generates Typescript files (*.gen.ts) from all appropriate
    .cue files.'
  - '# It is required that the generated Typescript be in sync with the input CUE
    files.'
  - '# ...Modulo eslint auto-fixes...:'
  - yarn run eslint . --ext .gen.ts --fix
  - '# If any filenames are emitted by the below script, run the generator command
    `grafana-cli cue gen-ts` locally and commit the result.'
  - ./scripts/clean-git-or-error.sh
  - '# Un-stash changes.'
  - git stash pop
  depends_on:
  - validate-scuemata
  image: grafana/build-container:1.4.8
  name: ensure-cuetsified
- commands:
  - ./bin/grabpl package --jobs 8 --edition oss --build-id ${DRONE_BUILD_NUMBER} --no-pull-enterprise
    --sign
  depends_on:
  - build-plugins
  - build-backend
  - build-frontend
  environment:
    GITHUB_TOKEN:
      from_secret: github_token
    GPG_KEY_PASSWORD:
      from_secret: gpg_key_password
    GPG_PRIV_KEY:
      from_secret: gpg_priv_key
    GPG_PUB_KEY:
      from_secret: gpg_pub_key
    GRAFANA_API_KEY:
      from_secret: grafana_api_key
  image: grafana/build-container:1.4.8
  name: package
- commands:
  - yarn run cypress install
  depends_on:
  - package
  image: grafana/ci-e2e:12.19.0-1
  name: cypress
  volumes:
  - name: cypress_cache
    path: /root/.cache/Cypress
- commands:
  - ./e2e/start-server
  depends_on:
  - package
  detach: true
  environment:
    PORT: 3001
  image: grafana/build-container:1.4.8
  name: end-to-end-tests-server
- commands:
  - ./bin/grabpl e2e-tests --port 3001 --suite dashboards-suite
  depends_on:
  - cypress
  environment:
    HOST: end-to-end-tests-server
  image: grafana/ci-e2e:12.19.0-1
  name: end-to-end-tests-dashboards-suite
  volumes:
  - name: cypress_cache
    path: /root/.cache/Cypress
- commands:
  - ./bin/grabpl e2e-tests --port 3001 --suite smoke-tests-suite
  depends_on:
  - cypress
  environment:
    HOST: end-to-end-tests-server
  image: grafana/ci-e2e:12.19.0-1
  name: end-to-end-tests-smoke-tests-suite
  volumes:
  - name: cypress_cache
    path: /root/.cache/Cypress
- commands:
  - ./bin/grabpl e2e-tests --port 3001 --suite panels-suite
  depends_on:
  - cypress
  environment:
    HOST: end-to-end-tests-server
  image: grafana/ci-e2e:12.19.0-1
  name: end-to-end-tests-panels-suite
  volumes:
  - name: cypress_cache
    path: /root/.cache/Cypress
- commands:
  - ./bin/grabpl e2e-tests --port 3001 --suite various-suite
  depends_on:
  - cypress
  environment:
    HOST: end-to-end-tests-server
  image: grafana/ci-e2e:12.19.0-1
  name: end-to-end-tests-various-suite
  volumes:
  - name: cypress_cache
    path: /root/.cache/Cypress
- commands:
  - yarn storybook:build
  - ./bin/grabpl verify-storybook
  depends_on:
  - build-frontend
  environment:
    NODE_OPTIONS: --max_old_space_size=4096
  image: grafana/build-container:1.4.8
  name: build-storybook
- commands:
  - printenv GCP_KEY | base64 -d > /tmp/gcpkey.json
  - gcloud auth activate-service-account --key-file=/tmp/gcpkey.json
  - gsutil -m rsync -d -r ./packages/grafana-ui/dist/storybook gs://$${PRERELEASE_BUCKET}/artifacts/storybook/canary
  depends_on:
  - build-storybook
  - end-to-end-tests-dashboards-suite
  - end-to-end-tests-panels-suite
  - end-to-end-tests-smoke-tests-suite
  - end-to-end-tests-various-suite
  environment:
    GCP_KEY:
      from_secret: gcp_key
    PRERELEASE_BUCKET:
      from_secret: prerelease_bucket
  image: grafana/grafana-ci-deploy:1.3.1
  name: publish-storybook
- commands:
  - yarn wait-on http://$HOST:$PORT
  - pa11y-ci --config .pa11yci.conf.js --json > pa11y-ci-results.json
  depends_on:
  - end-to-end-tests-server
  environment:
    GRAFANA_MISC_STATS_API_KEY:
      from_secret: grafana_misc_stats_api_key
    HOST: end-to-end-tests-server
    PORT: 3001
  failure: ignore
  image: hugohaggmark/docker-puppeteer
  name: test-a11y-frontend
- commands:
  - ./scripts/ci-frontend-metrics.sh | ./bin/grabpl publish-metrics $${GRAFANA_MISC_STATS_API_KEY}
  depends_on:
  - test-a11y-frontend
  environment:
    GRAFANA_MISC_STATS_API_KEY:
      from_secret: grafana_misc_stats_api_key
  failure: ignore
  image: grafana/build-container:1.4.8
  name: publish-frontend-metrics
- commands:
  - ./scripts/ci-reference-docs-lint.sh ci
  depends_on:
  - build-frontend
  image: grafana/build-container:1.4.8
  name: build-frontend-docs
- commands:
  - ls dist/*.tar.gz*
  - cp dist/*.tar.gz* packaging/docker/
  depends_on:
  - package
  image: grafana/build-container:1.4.8
  name: copy-packages-for-docker
- depends_on:
  - copy-packages-for-docker
  image: grafana/drone-grafana-docker:0.3.2
  name: build-docker-images
  settings:
    dry_run: false
    edition: oss
    password:
      from_secret: docker_password
    ubuntu: false
    username:
      from_secret: docker_user
- depends_on:
  - copy-packages-for-docker
  image: grafana/drone-grafana-docker:0.3.2
  name: build-docker-images-ubuntu
  settings:
    dry_run: false
    edition: oss
    password:
      from_secret: docker_password
    ubuntu: true
    username:
      from_secret: docker_user
- commands:
  - ./scripts/circle-release-canary-packages.sh
  depends_on:
  - end-to-end-tests-dashboards-suite
  - end-to-end-tests-panels-suite
  - end-to-end-tests-smoke-tests-suite
  - end-to-end-tests-various-suite
  environment:
    GITHUB_PACKAGE_TOKEN:
      from_secret: github_package_token
  image: grafana/build-container:1.4.8
  name: release-canary-npm-packages
- commands:
  - ./bin/grabpl upload-packages --edition oss --packages-bucket grafana-downloads
  depends_on:
  - end-to-end-tests-dashboards-suite
  - end-to-end-tests-panels-suite
  - end-to-end-tests-smoke-tests-suite
  - end-to-end-tests-various-suite
  environment:
    GCP_GRAFANA_UPLOAD_KEY:
      from_secret: gcp_key
    PRERELEASE_BUCKET:
      from_secret: prerelease_bucket
  image: grafana/grafana-ci-deploy:1.3.1
  name: upload-packages
- commands:
  - ./bin/grabpl upload-cdn --edition oss --bucket "grafana-static-assets"
  depends_on:
  - end-to-end-tests-server
  environment:
    GCP_GRAFANA_UPLOAD_KEY:
      from_secret: gcp_key
    PRERELEASE_BUCKET:
      from_secret: prerelease_bucket
  image: grafana/grafana-ci-deploy:1.3.1
  name: upload-cdn-assets
trigger:
  branch: main
  event:
  - push
type: docker
volumes:
- name: cypress_cache
  temp: {}
- host:
    path: /var/run/docker.sock
  name: docker
---
depends_on:
- build-main
kind: pipeline
name: windows-main
platform:
  arch: amd64
  os: windows
  version: "1809"
services: []
steps:
- commands:
  - echo $env:DRONE_RUNNER_NAME
  image: mcr.microsoft.com/windows:1809
  name: identify-runner
- commands:
  - $$ProgressPreference = "SilentlyContinue"
  - Invoke-WebRequest https://grafana-downloads.storage.googleapis.com/grafana-build-pipeline/v2.7.4/windows/grabpl.exe
    -OutFile grabpl.exe
  image: grafana/ci-wix:0.1.1
  name: initialize
- commands:
  - $$gcpKey = $$env:GCP_KEY
  - '[System.Text.Encoding]::UTF8.GetString([System.Convert]::FromBase64String($$gcpKey))
    > gcpkey.json'
  - dos2unix gcpkey.json
  - gcloud auth activate-service-account --key-file=gcpkey.json
  - rm gcpkey.json
  - cp C:\App\nssm-2.24.zip .
  - .\grabpl.exe windows-installer --edition oss --build-id $$env:DRONE_BUILD_NUMBER
  - $$fname = ((Get-Childitem grafana*.msi -name) -split "`n")[0]
  - gsutil cp $$fname gs://%PRERELEASE_BUCKET%/artifacts/downloads/oss/main/
  - gsutil cp "$$fname.sha256" gs://%PRERELEASE_BUCKET%/artifacts/downloads/oss/main/
  depends_on:
  - initialize
  environment:
    GCP_KEY:
      from_secret: gcp_key
    PRERELEASE_BUCKET:
      from_secret: prerelease_bucket
  image: grafana/ci-wix:0.1.1
  name: build-windows-installer
trigger:
  branch: main
  event:
  - push
type: docker
volumes:
- name: cypress_cache
  temp: {}
- host:
    path: /var/run/docker.sock
  name: docker
---
depends_on: []
kind: pipeline
name: notify-drone-changes
platform:
  arch: amd64
  os: linux
steps:
- image: plugins/slack
  name: slack
  settings:
    channel: slack-webhooks-test
    template: "`.drone.yml` and `starlark` files have been changed on the OSS repo,
      by: {{build.author}}. \nBranch: <https://github.com/{{ repo.owner }}/{{ repo.name
      }}/commits/{{ build.branch }}|{{ build.branch }}>\nCommit hash: <https://github.com/{{repo.owner}}/{{repo.name}}/commit/{{build.commit}}|{{
      truncate build.commit 8 }}>"
    webhook:
      from_secret: drone-changes-webhook
trigger:
  branch: main
  event:
  - push
  paths:
    exclude:
    - exclude
    include:
    - .drone.yml
type: docker
---
depends_on:
- build-main
- windows-main
kind: pipeline
name: publish-main
node:
  type: no-parallel
platform:
  arch: amd64
  os: linux
services: []
steps:
- commands:
  - mkdir -p bin
  - curl -fL -o bin/grabpl https://grafana-downloads.storage.googleapis.com/grafana-build-pipeline/v2.7.4/grabpl
  - chmod +x bin/grabpl
  image: byrnedo/alpine-curl:0.1.8
  name: grabpl
- commands:
  - echo $DRONE_RUNNER_NAME
  image: alpine:3.14.3
  name: identify-runner
- commands:
  - make gen-go
  image: grafana/build-container:1.4.8
  name: initialize
- commands:
  - printenv GCP_KEY | base64 -d > /tmp/gcpkey.json
  - ./bin/grabpl publish-packages --edition oss --gcp-key /tmp/gcpkey.json --build-id
    ${DRONE_BUILD_NUMBER}
  depends_on:
  - initialize
  environment:
    GCP_KEY:
      from_secret: gcp_key
    GPG_KEY_PASSWORD:
      from_secret: gpg_key_password
    GPG_PRIV_KEY:
      from_secret: gpg_priv_key
    GPG_PUB_KEY:
      from_secret: gpg_pub_key
    GRAFANA_COM_API_KEY:
      from_secret: grafana_api_key
  image: grafana/grafana-ci-deploy:1.3.1
  name: publish-packages-oss
trigger:
  branch: main
  event:
  - push
type: docker
volumes:
- name: cypress_cache
  temp: {}
- host:
    path: /var/run/docker.sock
  name: docker
---
depends_on:
- build-main
- windows-main
- publish-main
kind: pipeline
name: notify-main
platform:
  arch: amd64
  os: linux
steps:
- image: plugins/slack
  name: slack
  settings:
    channel: grafana-ci-notifications
    template: |-
      Build {{build.number}} failed for commit: <https://github.com/{{repo.owner}}/{{repo.name}}/commit/{{build.commit}}|{{ truncate build.commit 8 }}>: {{build.link}}
      Branch: <https://github.com/{{ repo.owner }}/{{ repo.name }}/commits/{{ build.branch }}|{{ build.branch }}>
      Author: {{build.author}}
    webhook:
      from_secret: slack_webhook
trigger:
  branch: main
  event:
  - push
  status:
  - failure
type: docker
---
depends_on: []
kind: pipeline
name: oss-build-release
node:
  type: no-parallel
platform:
  arch: amd64
  os: linux
services:
- environment:
    POSTGRES_DB: grafanatest
    POSTGRES_PASSWORD: grafanatest
    POSTGRES_USER: grafanatest
  image: postgres:12.3-alpine
  name: postgres
- environment:
    MYSQL_DATABASE: grafana_tests
    MYSQL_PASSWORD: password
    MYSQL_ROOT_PASSWORD: rootpass
    MYSQL_USER: grafana
  image: mysql:5.6.48
  name: mysql
steps:
- commands:
  - mkdir -p bin
  - curl -fL -o bin/grabpl https://grafana-downloads.storage.googleapis.com/grafana-build-pipeline/v2.7.4/grabpl
  - chmod +x bin/grabpl
  image: byrnedo/alpine-curl:0.1.8
  name: grabpl
- commands:
  - echo $DRONE_RUNNER_NAME
  image: alpine:3.14.3
  name: identify-runner
- commands:
  - make gen-go
  - ./bin/grabpl verify-version ${DRONE_TAG}
  - ./bin/grabpl gen-version ${DRONE_TAG}
  - yarn install --immutable
  image: grafana/build-container:1.4.8
  name: initialize
- commands:
  - |-
    echo -e "unknwon
    referer
    errorstring
    eror
    iam
    wan" > words_to_ignore.txt
  - codespell -I words_to_ignore.txt docs/
  - rm words_to_ignore.txt
  depends_on:
  - initialize
  image: grafana/build-container:1.4.8
  name: codespell
- commands:
  - ./bin/grabpl shellcheck
  depends_on:
  - initialize
  image: grafana/build-container:1.4.8
  name: shellcheck
- commands:
  - ./bin/grabpl lint-backend --edition oss
  depends_on:
  - initialize
  environment:
    CGO_ENABLED: "1"
  image: grafana/build-container:1.4.8
  name: lint-backend
- commands:
  - yarn run prettier:check
  - yarn run lint
  - yarn run typecheck
  depends_on:
  - initialize
  environment:
    TEST_MAX_WORKERS: 50%
  image: grafana/build-container:1.4.8
  name: lint-frontend
- commands:
  - ./bin/grabpl test-backend --edition oss
  depends_on:
  - initialize
  image: grafana/build-container:1.4.8
  name: test-backend
- commands:
  - ./bin/grabpl integration-tests --edition oss
  depends_on:
  - initialize
  image: grafana/build-container:1.4.8
  name: test-backend-integration
- commands:
  - yarn run ci:test-frontend
  depends_on:
  - initialize
  environment:
    TEST_MAX_WORKERS: 50%
  image: grafana/build-container:1.4.8
  name: test-frontend
- commands:
  - apt-get update
  - apt-get install -yq postgresql-client
  - dockerize -wait tcp://postgres:5432 -timeout 120s
  - psql -p 5432 -h postgres -U grafanatest -d grafanatest -f devenv/docker/blocks/postgres_tests/setup.sql
  - go clean -testcache
  - ./bin/grabpl integration-tests --database postgres
  depends_on:
  - grabpl
  environment:
    GRAFANA_TEST_DB: postgres
    PGPASSWORD: grafanatest
    POSTGRES_HOST: postgres
  image: grafana/build-container:1.4.8
  name: postgres-integration-tests
- commands:
  - apt-get update
  - apt-get install -yq default-mysql-client
  - dockerize -wait tcp://mysql:3306 -timeout 120s
  - cat devenv/docker/blocks/mysql_tests/setup.sql | mysql -h mysql -P 3306 -u root
    -prootpass
  - go clean -testcache
  - ./bin/grabpl integration-tests --database mysql
  depends_on:
  - grabpl
  environment:
    GRAFANA_TEST_DB: mysql
    MYSQL_HOST: mysql
  image: grafana/build-container:1.4.8
  name: mysql-integration-tests
- commands:
  - ./bin/grabpl build-backend --jobs 8 --edition oss --github-token $${GITHUB_TOKEN}
    --no-pull-enterprise ${DRONE_TAG}
  depends_on:
  - initialize
  environment:
    GITHUB_TOKEN:
      from_secret: github_token
  image: grafana/build-container:1.4.8
  name: build-backend
- commands:
  - ./bin/grabpl build-frontend --jobs 8 --github-token $${GITHUB_TOKEN} --no-install-deps
    --edition oss --no-pull-enterprise ${DRONE_TAG}
  depends_on:
  - initialize
  environment:
    NODE_OPTIONS: --max_old_space_size=8192
  image: grafana/build-container:1.4.8
  name: build-frontend
- commands:
  - ./bin/grabpl build-plugins --jobs 8 --edition oss --no-install-deps --sign --signing-admin
  depends_on:
  - initialize
  environment:
    GRAFANA_API_KEY:
      from_secret: grafana_api_key
  image: grafana/build-container:1.4.8
  name: build-plugins
- commands:
  - ./bin/linux-amd64/grafana-cli cue validate-schema --grafana-root .
  depends_on:
  - build-backend
  image: grafana/build-container:1.4.8
  name: validate-scuemata
- commands:
  - '# Make sure the git tree is clean.'
  - '# Stashing changes, since packages that were produced in build-backend step are
    needed.'
  - git stash
  - ./bin/linux-amd64/grafana-cli cue gen-ts --grafana-root .
  - '# The above command generates Typescript files (*.gen.ts) from all appropriate
    .cue files.'
  - '# It is required that the generated Typescript be in sync with the input CUE
    files.'
  - '# ...Modulo eslint auto-fixes...:'
  - yarn run eslint . --ext .gen.ts --fix
  - '# If any filenames are emitted by the below script, run the generator command
    `grafana-cli cue gen-ts` locally and commit the result.'
  - ./scripts/clean-git-or-error.sh
  - '# Un-stash changes.'
  - git stash pop
  depends_on:
  - validate-scuemata
  image: grafana/build-container:1.4.8
  name: ensure-cuetsified
- commands:
  - ./bin/grabpl package --jobs 8 --edition oss --github-token $${GITHUB_TOKEN} --no-pull-enterprise
    --sign ${DRONE_TAG}
  depends_on:
  - build-plugins
  - build-backend
  - build-frontend
  environment:
    GITHUB_TOKEN:
      from_secret: github_token
    GPG_KEY_PASSWORD:
      from_secret: gpg_key_password
    GPG_PRIV_KEY:
      from_secret: gpg_priv_key
    GPG_PUB_KEY:
      from_secret: gpg_pub_key
    GRAFANA_API_KEY:
      from_secret: grafana_api_key
  image: grafana/build-container:1.4.8
  name: package
- commands:
  - yarn run cypress install
  depends_on:
  - package
  image: grafana/ci-e2e:12.19.0-1
  name: cypress
  volumes:
  - name: cypress_cache
    path: /root/.cache/Cypress
- commands:
  - ./e2e/start-server
  depends_on:
  - package
  detach: true
  environment:
    PORT: 3001
  image: grafana/build-container:1.4.8
  name: end-to-end-tests-server
- commands:
  - ./bin/grabpl e2e-tests --port 3001 --suite dashboards-suite --tries 3
  depends_on:
  - cypress
  environment:
    HOST: end-to-end-tests-server
  image: grafana/ci-e2e:12.19.0-1
  name: end-to-end-tests-dashboards-suite
  volumes:
  - name: cypress_cache
    path: /root/.cache/Cypress
- commands:
  - ./bin/grabpl e2e-tests --port 3001 --suite smoke-tests-suite --tries 3
  depends_on:
  - cypress
  environment:
    HOST: end-to-end-tests-server
  image: grafana/ci-e2e:12.19.0-1
  name: end-to-end-tests-smoke-tests-suite
  volumes:
  - name: cypress_cache
    path: /root/.cache/Cypress
- commands:
  - ./bin/grabpl e2e-tests --port 3001 --suite panels-suite --tries 3
  depends_on:
  - cypress
  environment:
    HOST: end-to-end-tests-server
  image: grafana/ci-e2e:12.19.0-1
  name: end-to-end-tests-panels-suite
  volumes:
  - name: cypress_cache
    path: /root/.cache/Cypress
- commands:
  - ./bin/grabpl e2e-tests --port 3001 --suite various-suite --tries 3
  depends_on:
  - cypress
  environment:
    HOST: end-to-end-tests-server
  image: grafana/ci-e2e:12.19.0-1
  name: end-to-end-tests-various-suite
  volumes:
  - name: cypress_cache
    path: /root/.cache/Cypress
- commands:
  - ls dist/*.tar.gz*
  - cp dist/*.tar.gz* packaging/docker/
  depends_on:
  - package
  image: grafana/build-container:1.4.8
  name: copy-packages-for-docker
- commands:
  - printenv GCP_KEY | base64 -d > /tmp/gcpkey.json
  - gcloud auth activate-service-account --key-file=/tmp/gcpkey.json
  - ./bin/grabpl build-docker --edition oss --shouldSave
  depends_on:
  - copy-packages-for-docker
  environment:
    GCP_KEY:
      from_secret: gcp_key
  image: google/cloud-sdk
  name: package-docker-images
  volumes:
  - name: docker
    path: /var/run/docker.sock
- commands:
  - printenv GCP_KEY | base64 -d > /tmp/gcpkey.json
  - gcloud auth activate-service-account --key-file=/tmp/gcpkey.json
  - ./bin/grabpl build-docker --edition oss --shouldSave --ubuntu
  depends_on:
  - copy-packages-for-docker
  environment:
    GCP_KEY:
      from_secret: gcp_key
  image: google/cloud-sdk
  name: package-docker-images-ubuntu
  volumes:
  - name: docker
    path: /var/run/docker.sock
- commands:
  - yarn storybook:build
  - ./bin/grabpl verify-storybook
  depends_on:
  - build-frontend
  environment:
    NODE_OPTIONS: --max_old_space_size=4096
  image: grafana/build-container:1.4.8
  name: build-storybook
- commands:
  - ./bin/grabpl upload-cdn --edition oss --bucket "$${PRERELEASE_BUCKET}/artifacts/static-assets"
  depends_on:
  - end-to-end-tests-server
  environment:
    GCP_GRAFANA_UPLOAD_KEY:
      from_secret: gcp_key
    PRERELEASE_BUCKET:
      from_secret: prerelease_bucket
  image: grafana/grafana-ci-deploy:1.3.1
  name: upload-cdn-assets
- commands:
  - ./bin/grabpl upload-packages --edition oss --packages-bucket $${PRERELEASE_BUCKET}/artifacts/downloads
  depends_on:
  - end-to-end-tests-dashboards-suite
  - end-to-end-tests-panels-suite
  - end-to-end-tests-smoke-tests-suite
  - end-to-end-tests-various-suite
  environment:
    GCP_GRAFANA_UPLOAD_KEY:
      from_secret: gcp_key
    PRERELEASE_BUCKET:
      from_secret: prerelease_bucket
  image: grafana/grafana-ci-deploy:1.3.1
  name: upload-packages
- commands:
  - printenv GCP_KEY | base64 -d > /tmp/gcpkey.json
  - gcloud auth activate-service-account --key-file=/tmp/gcpkey.json
  - gsutil -m rsync -d -r ./packages/grafana-ui/dist/storybook gs://$${PRERELEASE_BUCKET}/artifacts/storybook/latest
  - gsutil -m rsync -d -r ./packages/grafana-ui/dist/storybook gs://$${PRERELEASE_BUCKET}/artifacts/storybook/${DRONE_TAG}
  depends_on:
  - build-storybook
  - end-to-end-tests-dashboards-suite
  - end-to-end-tests-panels-suite
  - end-to-end-tests-smoke-tests-suite
  - end-to-end-tests-various-suite
  environment:
    GCP_KEY:
      from_secret: gcp_key
    PRERELEASE_BUCKET:
      from_secret: prerelease_bucket
  image: grafana/grafana-ci-deploy:1.3.1
  name: publish-storybook
- commands:
  - ./scripts/build/build-npm-packages.sh ${DRONE_TAG}
  depends_on:
  - publish-storybook
  image: grafana/build-container:1.4.8
  name: build-npm-packages
- commands:
  - ./scripts/build/store-npm-packages.sh ${DRONE_TAG}
  depends_on:
  - build-npm-packages
  environment:
    GCP_KEY:
      from_secret: gcp_key
    PRERELEASE_BUCKET:
      from_secret: prerelease_bucket
  image: grafana/grafana-ci-deploy:1.3.1
  name: store-npm-packages
trigger:
  ref:
  - refs/tags/v*
type: docker
volumes:
- name: cypress_cache
  temp: {}
- host:
    path: /var/run/docker.sock
  name: docker
---
depends_on:
- oss-build-release
kind: pipeline
name: oss-windows-release
platform:
  arch: amd64
  os: windows
  version: "1809"
services: []
steps:
- commands:
  - echo $env:DRONE_RUNNER_NAME
  image: mcr.microsoft.com/windows:1809
  name: identify-runner
- commands:
  - $$ProgressPreference = "SilentlyContinue"
  - Invoke-WebRequest https://grafana-downloads.storage.googleapis.com/grafana-build-pipeline/v2.7.4/windows/grabpl.exe
    -OutFile grabpl.exe
  image: grafana/ci-wix:0.1.1
  name: initialize
- commands:
  - $$gcpKey = $$env:GCP_KEY
  - '[System.Text.Encoding]::UTF8.GetString([System.Convert]::FromBase64String($$gcpKey))
    > gcpkey.json'
  - dos2unix gcpkey.json
  - gcloud auth activate-service-account --key-file=gcpkey.json
  - rm gcpkey.json
  - cp C:\App\nssm-2.24.zip .
  - .\grabpl.exe windows-installer --edition oss ${DRONE_TAG}
  - $$fname = ((Get-Childitem grafana*.msi -name) -split "`n")[0]
  - gsutil cp $$fname gs://%PRERELEASE_BUCKET%/artifacts/downloads/oss/release/
  - gsutil cp "$$fname.sha256" gs://%PRERELEASE_BUCKET%/artifacts/downloads/oss/release/
  depends_on:
  - initialize
  environment:
    GCP_KEY:
      from_secret: gcp_key
    PRERELEASE_BUCKET:
      from_secret: prerelease_bucket
  image: grafana/ci-wix:0.1.1
  name: build-windows-installer
trigger:
  ref:
  - refs/tags/v*
type: docker
volumes:
- name: cypress_cache
  temp: {}
- host:
    path: /var/run/docker.sock
  name: docker
---
clone:
  disable: true
depends_on: []
image_pull_secrets:
- dockerconfigjson
kind: pipeline
name: enterprise-build-release
node:
  type: no-parallel
platform:
  arch: amd64
  os: linux
services:
- environment:
    POSTGRES_DB: grafanatest
    POSTGRES_PASSWORD: grafanatest
    POSTGRES_USER: grafanatest
  image: postgres:12.3-alpine
  name: postgres
- environment:
    MYSQL_DATABASE: grafana_tests
    MYSQL_PASSWORD: password
    MYSQL_ROOT_PASSWORD: rootpass
    MYSQL_USER: grafana
  image: mysql:5.6.48
  name: mysql
- environment: {}
  image: redis:6.2.1-alpine
  name: redis
- environment: {}
  image: memcached:1.6.9-alpine
  name: memcached
steps:
- commands:
  - mkdir -p bin
  - curl -fL -o bin/grabpl https://grafana-downloads.storage.googleapis.com/grafana-build-pipeline/v2.7.4/grabpl
  - chmod +x bin/grabpl
  image: byrnedo/alpine-curl:0.1.8
  name: grabpl
- commands:
  - echo $DRONE_RUNNER_NAME
  image: alpine:3.14.3
  name: identify-runner
- commands:
  - git clone "https://$${GITHUB_TOKEN}@github.com/grafana/grafana-enterprise.git"
  - cd grafana-enterprise
  - git checkout ${DRONE_TAG}
  environment:
    GITHUB_TOKEN:
      from_secret: github_token
  image: grafana/build-container:1.4.8
  name: clone-enterprise
- commands:
  - mv bin/grabpl /tmp/
  - rmdir bin
  - mv grafana-enterprise /tmp/
  - /tmp/grabpl init-enterprise /tmp/grafana-enterprise ${DRONE_TAG}
  - mv /tmp/grafana-enterprise/deployment_tools_config.json deployment_tools_config.json
  - mkdir bin
  - mv /tmp/grabpl bin/
  - make gen-go
  - ./bin/grabpl verify-version ${DRONE_TAG}
  - ./bin/grabpl gen-version ${DRONE_TAG}
  - yarn install --immutable
  depends_on:
  - clone-enterprise
  image: grafana/build-container:1.4.8
  name: initialize
- commands:
  - |-
    echo -e "unknwon
    referer
    errorstring
    eror
    iam
    wan" > words_to_ignore.txt
  - codespell -I words_to_ignore.txt docs/
  - rm words_to_ignore.txt
  depends_on:
  - initialize
  image: grafana/build-container:1.4.8
  name: codespell
- commands:
  - ./bin/grabpl shellcheck
  depends_on:
  - initialize
  image: grafana/build-container:1.4.8
  name: shellcheck
- commands:
  - ./bin/grabpl lint-backend --edition enterprise
  depends_on:
  - initialize
  environment:
    CGO_ENABLED: "1"
  image: grafana/build-container:1.4.8
  name: lint-backend
- commands:
  - yarn run prettier:check
  - yarn run lint
  - yarn run typecheck
  depends_on:
  - initialize
  environment:
    TEST_MAX_WORKERS: 50%
  image: grafana/build-container:1.4.8
  name: lint-frontend
- commands:
  - ./bin/grabpl test-backend --edition enterprise
  depends_on:
  - initialize
  image: grafana/build-container:1.4.8
  name: test-backend
- commands:
  - ./bin/grabpl integration-tests --edition enterprise
  depends_on:
  - initialize
  image: grafana/build-container:1.4.8
  name: test-backend-integration
- commands:
  - yarn run ci:test-frontend
  depends_on:
  - initialize
  environment:
    TEST_MAX_WORKERS: 50%
  image: grafana/build-container:1.4.8
  name: test-frontend
- commands:
  - apt-get update
  - apt-get install -yq postgresql-client
  - dockerize -wait tcp://postgres:5432 -timeout 120s
  - psql -p 5432 -h postgres -U grafanatest -d grafanatest -f devenv/docker/blocks/postgres_tests/setup.sql
  - go clean -testcache
  - ./bin/grabpl integration-tests --database postgres
  depends_on:
  - initialize
  environment:
    GRAFANA_TEST_DB: postgres
    PGPASSWORD: grafanatest
    POSTGRES_HOST: postgres
  image: grafana/build-container:1.4.8
  name: postgres-integration-tests
- commands:
  - apt-get update
  - apt-get install -yq default-mysql-client
  - dockerize -wait tcp://mysql:3306 -timeout 120s
  - cat devenv/docker/blocks/mysql_tests/setup.sql | mysql -h mysql -P 3306 -u root
    -prootpass
  - go clean -testcache
  - ./bin/grabpl integration-tests --database mysql
  depends_on:
  - initialize
  environment:
    GRAFANA_TEST_DB: mysql
    MYSQL_HOST: mysql
  image: grafana/build-container:1.4.8
  name: mysql-integration-tests
- commands:
  - ./bin/grabpl build-backend --jobs 8 --edition enterprise --github-token $${GITHUB_TOKEN}
    --no-pull-enterprise ${DRONE_TAG}
  depends_on:
  - initialize
  environment:
    GITHUB_TOKEN:
      from_secret: github_token
  image: grafana/build-container:1.4.8
  name: build-backend
- commands:
  - ./bin/grabpl build-frontend --jobs 8 --github-token $${GITHUB_TOKEN} --no-install-deps
    --edition enterprise --no-pull-enterprise ${DRONE_TAG}
  depends_on:
  - initialize
  environment:
    NODE_OPTIONS: --max_old_space_size=8192
  image: grafana/build-container:1.4.8
  name: build-frontend
- commands:
  - ./bin/grabpl build-plugins --jobs 8 --edition enterprise --no-install-deps --sign
    --signing-admin
  depends_on:
  - initialize
  environment:
    GRAFANA_API_KEY:
      from_secret: grafana_api_key
  image: grafana/build-container:1.4.8
  name: build-plugins
- commands:
  - ./bin/linux-amd64/grafana-cli cue validate-schema --grafana-root .
  depends_on:
  - build-backend
  image: grafana/build-container:1.4.8
  name: validate-scuemata
- commands:
  - '# Make sure the git tree is clean.'
  - '# Stashing changes, since packages that were produced in build-backend step are
    needed.'
  - git stash
  - ./bin/linux-amd64/grafana-cli cue gen-ts --grafana-root .
  - '# The above command generates Typescript files (*.gen.ts) from all appropriate
    .cue files.'
  - '# It is required that the generated Typescript be in sync with the input CUE
    files.'
  - '# ...Modulo eslint auto-fixes...:'
  - yarn run eslint . --ext .gen.ts --fix
  - '# If any filenames are emitted by the below script, run the generator command
    `grafana-cli cue gen-ts` locally and commit the result.'
  - ./scripts/clean-git-or-error.sh
  - '# Un-stash changes.'
  - git stash pop
  depends_on:
  - validate-scuemata
  image: grafana/build-container:1.4.8
  name: ensure-cuetsified
- commands:
  - ./bin/grabpl lint-backend --edition enterprise2
  depends_on:
  - initialize
  environment:
    CGO_ENABLED: "1"
  image: grafana/build-container:1.4.8
  name: lint-backend-enterprise2
- commands:
  - ./bin/grabpl test-backend --edition enterprise2
  depends_on:
  - initialize
  image: grafana/build-container:1.4.8
  name: test-backend-enterprise2
- commands:
  - ./bin/grabpl integration-tests --edition enterprise2
  depends_on:
  - initialize
  image: grafana/build-container:1.4.8
  name: test-backend-integration-enterprise2
- commands:
  - ./bin/grabpl build-backend --jobs 8 --edition enterprise2 --github-token $${GITHUB_TOKEN}
    --no-pull-enterprise ${DRONE_TAG}
  depends_on:
  - initialize
  environment:
    GITHUB_TOKEN:
      from_secret: github_token
  image: grafana/build-container:1.4.8
  name: build-backend-enterprise2
- commands:
  - ./bin/grabpl package --jobs 8 --edition enterprise --github-token $${GITHUB_TOKEN}
    --no-pull-enterprise --sign ${DRONE_TAG}
  depends_on:
  - build-plugins
  - build-backend
  - build-frontend
  - build-backend-enterprise2
  - test-backend-enterprise2
  environment:
    GITHUB_TOKEN:
      from_secret: github_token
    GPG_KEY_PASSWORD:
      from_secret: gpg_key_password
    GPG_PRIV_KEY:
      from_secret: gpg_priv_key
    GPG_PUB_KEY:
      from_secret: gpg_pub_key
    GRAFANA_API_KEY:
      from_secret: grafana_api_key
  image: grafana/build-container:1.4.8
  name: package
- commands:
  - yarn run cypress install
  depends_on:
  - package
  image: grafana/ci-e2e:12.19.0-1
  name: cypress
  volumes:
  - name: cypress_cache
    path: /root/.cache/Cypress
- commands:
  - ./e2e/start-server
  depends_on:
  - package
  detach: true
  environment:
    PACKAGE_FILE: dist/grafana-enterprise-*linux-amd64.tar.gz
    PORT: 3001
    RUNDIR: e2e/tmp-grafana-enterprise
  image: grafana/build-container:1.4.8
  name: end-to-end-tests-server
- commands:
  - ./bin/grabpl e2e-tests --port 3001 --suite dashboards-suite --tries 3
  depends_on:
  - cypress
  environment:
    HOST: end-to-end-tests-server
  image: grafana/ci-e2e:12.19.0-1
  name: end-to-end-tests-dashboards-suite
  volumes:
  - name: cypress_cache
    path: /root/.cache/Cypress
- commands:
  - ./bin/grabpl e2e-tests --port 3001 --suite smoke-tests-suite --tries 3
  depends_on:
  - cypress
  environment:
    HOST: end-to-end-tests-server
  image: grafana/ci-e2e:12.19.0-1
  name: end-to-end-tests-smoke-tests-suite
  volumes:
  - name: cypress_cache
    path: /root/.cache/Cypress
- commands:
  - ./bin/grabpl e2e-tests --port 3001 --suite panels-suite --tries 3
  depends_on:
  - cypress
  environment:
    HOST: end-to-end-tests-server
  image: grafana/ci-e2e:12.19.0-1
  name: end-to-end-tests-panels-suite
  volumes:
  - name: cypress_cache
    path: /root/.cache/Cypress
- commands:
  - ./bin/grabpl e2e-tests --port 3001 --suite various-suite --tries 3
  depends_on:
  - cypress
  environment:
    HOST: end-to-end-tests-server
  image: grafana/ci-e2e:12.19.0-1
  name: end-to-end-tests-various-suite
  volumes:
  - name: cypress_cache
    path: /root/.cache/Cypress
- commands:
  - ls dist/*.tar.gz*
  - cp dist/*.tar.gz* packaging/docker/
  depends_on:
  - package
  image: grafana/build-container:1.4.8
  name: copy-packages-for-docker
- commands:
  - printenv GCP_KEY | base64 -d > /tmp/gcpkey.json
  - gcloud auth activate-service-account --key-file=/tmp/gcpkey.json
  - ./bin/grabpl build-docker --edition enterprise --shouldSave
  depends_on:
  - copy-packages-for-docker
  environment:
    GCP_KEY:
      from_secret: gcp_key
  image: google/cloud-sdk
  name: package-docker-images
  volumes:
  - name: docker
    path: /var/run/docker.sock
- commands:
  - printenv GCP_KEY | base64 -d > /tmp/gcpkey.json
  - gcloud auth activate-service-account --key-file=/tmp/gcpkey.json
  - ./bin/grabpl build-docker --edition enterprise --shouldSave --ubuntu
  depends_on:
  - copy-packages-for-docker
  environment:
    GCP_KEY:
      from_secret: gcp_key
  image: google/cloud-sdk
  name: package-docker-images-ubuntu
  volumes:
  - name: docker
    path: /var/run/docker.sock
- commands:
  - dockerize -wait tcp://redis:6379/0 -timeout 120s
  - ./bin/grabpl integration-tests
  depends_on:
  - initialize
  environment:
    REDIS_URL: redis://redis:6379/0
  image: grafana/build-container:1.4.8
  name: redis-integration-tests
- commands:
  - dockerize -wait tcp://memcached:11211 -timeout 120s
  - ./bin/grabpl integration-tests
  depends_on:
  - initialize
  environment:
    MEMCACHED_HOSTS: memcached:11211
  image: grafana/build-container:1.4.8
  name: memcached-integration-tests
- commands:
  - ./bin/grabpl upload-cdn --edition enterprise --bucket "$${PRERELEASE_BUCKET}/artifacts/static-assets"
  depends_on:
  - package
  environment:
    GCP_GRAFANA_UPLOAD_KEY:
      from_secret: gcp_key
    PRERELEASE_BUCKET:
      from_secret: prerelease_bucket
  image: grafana/grafana-ci-deploy:1.3.1
  name: upload-cdn-assets
- commands:
  - ./bin/grabpl upload-packages --edition enterprise --packages-bucket $${PRERELEASE_BUCKET}/artifacts/downloads
  depends_on:
  - package
  - redis-integration-tests
  - memcached-integration-tests
  environment:
    GCP_GRAFANA_UPLOAD_KEY:
      from_secret: gcp_key
    PRERELEASE_BUCKET:
      from_secret: prerelease_bucket
  image: grafana/grafana-ci-deploy:1.3.1
  name: upload-packages
- commands:
  - ./bin/grabpl package --jobs 8 --edition enterprise2 --github-token $${GITHUB_TOKEN}
    --no-pull-enterprise --sign ${DRONE_TAG}
  depends_on:
  - build-plugins
  - build-backend
  - build-frontend
  - build-backend-enterprise2
  - test-backend-enterprise2
  environment:
    GITHUB_TOKEN:
      from_secret: github_token
    GPG_KEY_PASSWORD:
      from_secret: gpg_key_password
    GPG_PRIV_KEY:
      from_secret: gpg_priv_key
    GPG_PUB_KEY:
      from_secret: gpg_pub_key
    GRAFANA_API_KEY:
      from_secret: grafana_api_key
  image: grafana/build-container:1.4.8
  name: package-enterprise2
- commands:
  - ./bin/grabpl upload-cdn --edition enterprise2 --bucket "$${PRERELEASE_BUCKET}/artifacts/static-assets"
  depends_on:
  - package-enterprise2
  environment:
    GCP_GRAFANA_UPLOAD_KEY:
      from_secret: gcp_key
    PRERELEASE_BUCKET:
      from_secret: prerelease_bucket
  image: grafana/grafana-ci-deploy:1.3.1
  name: upload-cdn-assets-enterprise2
- commands:
  - ./bin/grabpl upload-packages --edition enterprise2 --packages-bucket $${PRERELEASE_BUCKET}/artifacts/downloads-enterprise2
  depends_on:
  - package-enterprise2
  - redis-integration-tests
  - memcached-integration-tests
  environment:
    GCP_GRAFANA_UPLOAD_KEY:
      from_secret: gcp_key
    PRERELEASE_BUCKET:
      from_secret: prerelease_bucket
  image: grafana/grafana-ci-deploy:1.3.1
  name: upload-packages-enterprise2
trigger:
  ref:
  - refs/tags/v*
type: docker
volumes:
- name: cypress_cache
  temp: {}
- host:
    path: /var/run/docker.sock
  name: docker
---
clone:
  disable: true
depends_on:
- enterprise-build-release
image_pull_secrets:
- dockerconfigjson
kind: pipeline
name: enterprise-windows-release
platform:
  arch: amd64
  os: windows
  version: "1809"
services: []
steps:
- commands:
  - echo $env:DRONE_RUNNER_NAME
  image: mcr.microsoft.com/windows:1809
  name: identify-runner
- commands:
  - $$ProgressPreference = "SilentlyContinue"
  - Invoke-WebRequest https://grafana-downloads.storage.googleapis.com/grafana-build-pipeline/v2.7.4/windows/grabpl.exe
    -OutFile grabpl.exe
  - git clone "https://$$env:GITHUB_TOKEN@github.com/grafana/grafana-enterprise.git"
  - cd grafana-enterprise
  - git checkout ${DRONE_TAG}
  environment:
    GITHUB_TOKEN:
      from_secret: github_token
  image: grafana/ci-wix:0.1.1
  name: clone
- commands:
  - cp -r grafana-enterprise C:\App\grafana-enterprise
  - rm -r -force grafana-enterprise
  - cp grabpl.exe C:\App\grabpl.exe
  - rm -force grabpl.exe
  - C:\App\grabpl.exe init-enterprise C:\App\grafana-enterprise
  - cp C:\App\grabpl.exe grabpl.exe
  depends_on:
  - clone
  image: grafana/ci-wix:0.1.1
  name: initialize
- commands:
  - $$gcpKey = $$env:GCP_KEY
  - '[System.Text.Encoding]::UTF8.GetString([System.Convert]::FromBase64String($$gcpKey))
    > gcpkey.json'
  - dos2unix gcpkey.json
  - gcloud auth activate-service-account --key-file=gcpkey.json
  - rm gcpkey.json
  - cp C:\App\nssm-2.24.zip .
  - .\grabpl.exe windows-installer --edition enterprise ${DRONE_TAG}
  - $$fname = ((Get-Childitem grafana*.msi -name) -split "`n")[0]
  - gsutil cp $$fname gs://%PRERELEASE_BUCKET%/artifacts/downloads/enterprise/release/
  - gsutil cp "$$fname.sha256" gs://%PRERELEASE_BUCKET%/artifacts/downloads/enterprise/release/
  depends_on:
  - initialize
  environment:
    GCP_KEY:
      from_secret: gcp_key
    PRERELEASE_BUCKET:
      from_secret: prerelease_bucket
  image: grafana/ci-wix:0.1.1
  name: build-windows-installer
trigger:
  ref:
  - refs/tags/v*
type: docker
volumes:
- name: cypress_cache
  temp: {}
- host:
    path: /var/run/docker.sock
  name: docker
---
depends_on:
- oss-build-release
- oss-windows-release
- enterprise-build-release
- enterprise-windows-release
kind: pipeline
name: notify-release
platform:
  arch: amd64
  os: linux
steps:
- image: plugins/slack
  name: slack
  settings:
    channel: grafana-ci-notifications
    template: |-
      Build {{build.number}} failed for commit: <https://github.com/{{repo.owner}}/{{repo.name}}/commit/{{build.commit}}|{{ truncate build.commit 8 }}>: {{build.link}}
      Branch: <https://github.com/{{ repo.owner }}/{{ repo.name }}/commits/{{ build.branch }}|{{ build.branch }}>
      Author: {{build.author}}
    webhook:
      from_secret: slack_webhook
trigger:
  ref:
  - refs/tags/v*
  status:
  - failure
type: docker
---
depends_on: []
kind: pipeline
name: oss-build-test-release
node:
  type: no-parallel
platform:
  arch: amd64
  os: linux
services:
- environment:
    POSTGRES_DB: grafanatest
    POSTGRES_PASSWORD: grafanatest
    POSTGRES_USER: grafanatest
  image: postgres:12.3-alpine
  name: postgres
- environment:
    MYSQL_DATABASE: grafana_tests
    MYSQL_PASSWORD: password
    MYSQL_ROOT_PASSWORD: rootpass
    MYSQL_USER: grafana
  image: mysql:5.6.48
  name: mysql
steps:
- commands:
  - mkdir -p bin
  - curl -fL -o bin/grabpl https://grafana-downloads.storage.googleapis.com/grafana-build-pipeline/v2.7.4/grabpl
  - chmod +x bin/grabpl
  image: byrnedo/alpine-curl:0.1.8
  name: grabpl
- commands:
  - echo $DRONE_RUNNER_NAME
  image: alpine:3.14.3
  name: identify-runner
- commands:
  - make gen-go
  - ./bin/grabpl verify-version v7.3.0-test
  - ./bin/grabpl gen-version v7.3.0-test
  - yarn install --immutable
  image: grafana/build-container:1.4.8
  name: initialize
- commands:
  - |-
    echo -e "unknwon
    referer
    errorstring
    eror
    iam
    wan" > words_to_ignore.txt
  - codespell -I words_to_ignore.txt docs/
  - rm words_to_ignore.txt
  depends_on:
  - initialize
  image: grafana/build-container:1.4.8
  name: codespell
- commands:
  - ./bin/grabpl shellcheck
  depends_on:
  - initialize
  image: grafana/build-container:1.4.8
  name: shellcheck
- commands:
  - ./bin/grabpl lint-backend --edition oss
  depends_on:
  - initialize
  environment:
    CGO_ENABLED: "1"
  image: grafana/build-container:1.4.8
  name: lint-backend
- commands:
  - yarn run prettier:check
  - yarn run lint
  - yarn run typecheck
  depends_on:
  - initialize
  environment:
    TEST_MAX_WORKERS: 50%
  image: grafana/build-container:1.4.8
  name: lint-frontend
- commands:
  - ./bin/grabpl test-backend --edition oss
  depends_on:
  - initialize
  image: grafana/build-container:1.4.8
  name: test-backend
- commands:
  - ./bin/grabpl integration-tests --edition oss
  depends_on:
  - initialize
  image: grafana/build-container:1.4.8
  name: test-backend-integration
- commands:
  - yarn run ci:test-frontend
  depends_on:
  - initialize
  environment:
    TEST_MAX_WORKERS: 50%
  image: grafana/build-container:1.4.8
  name: test-frontend
- commands:
  - apt-get update
  - apt-get install -yq postgresql-client
  - dockerize -wait tcp://postgres:5432 -timeout 120s
  - psql -p 5432 -h postgres -U grafanatest -d grafanatest -f devenv/docker/blocks/postgres_tests/setup.sql
  - go clean -testcache
  - ./bin/grabpl integration-tests --database postgres
  depends_on:
  - grabpl
  environment:
    GRAFANA_TEST_DB: postgres
    PGPASSWORD: grafanatest
    POSTGRES_HOST: postgres
  image: grafana/build-container:1.4.8
  name: postgres-integration-tests
- commands:
  - apt-get update
  - apt-get install -yq default-mysql-client
  - dockerize -wait tcp://mysql:3306 -timeout 120s
  - cat devenv/docker/blocks/mysql_tests/setup.sql | mysql -h mysql -P 3306 -u root
    -prootpass
  - go clean -testcache
  - ./bin/grabpl integration-tests --database mysql
  depends_on:
  - grabpl
  environment:
    GRAFANA_TEST_DB: mysql
    MYSQL_HOST: mysql
  image: grafana/build-container:1.4.8
  name: mysql-integration-tests
- commands:
  - ./bin/grabpl build-backend --jobs 8 --edition oss --github-token $${GITHUB_TOKEN}
    --no-pull-enterprise v7.3.0-test
  depends_on:
  - initialize
  environment:
    GITHUB_TOKEN:
      from_secret: github_token
  image: grafana/build-container:1.4.8
  name: build-backend
- commands:
  - ./bin/grabpl build-frontend --jobs 8 --github-token $${GITHUB_TOKEN} --no-install-deps
    --edition oss --no-pull-enterprise v7.3.0-test
  depends_on:
  - initialize
  environment:
    NODE_OPTIONS: --max_old_space_size=8192
  image: grafana/build-container:1.4.8
  name: build-frontend
- commands:
  - ./bin/grabpl build-plugins --jobs 8 --edition oss --no-install-deps --sign --signing-admin
  depends_on:
  - initialize
  environment:
    GRAFANA_API_KEY:
      from_secret: grafana_api_key
  image: grafana/build-container:1.4.8
  name: build-plugins
- commands:
  - ./bin/linux-amd64/grafana-cli cue validate-schema --grafana-root .
  depends_on:
  - build-backend
  image: grafana/build-container:1.4.8
  name: validate-scuemata
- commands:
  - '# Make sure the git tree is clean.'
  - '# Stashing changes, since packages that were produced in build-backend step are
    needed.'
  - git stash
  - ./bin/linux-amd64/grafana-cli cue gen-ts --grafana-root .
  - '# The above command generates Typescript files (*.gen.ts) from all appropriate
    .cue files.'
  - '# It is required that the generated Typescript be in sync with the input CUE
    files.'
  - '# ...Modulo eslint auto-fixes...:'
  - yarn run eslint . --ext .gen.ts --fix
  - '# If any filenames are emitted by the below script, run the generator command
    `grafana-cli cue gen-ts` locally and commit the result.'
  - ./scripts/clean-git-or-error.sh
  - '# Un-stash changes.'
  - git stash pop
  depends_on:
  - validate-scuemata
  image: grafana/build-container:1.4.8
  name: ensure-cuetsified
- commands:
  - ./bin/grabpl package --jobs 8 --edition oss --github-token $${GITHUB_TOKEN} --no-pull-enterprise
    --sign v7.3.0-test
  depends_on:
  - build-plugins
  - build-backend
  - build-frontend
  environment:
    GITHUB_TOKEN:
      from_secret: github_token
    GPG_KEY_PASSWORD:
      from_secret: gpg_key_password
    GPG_PRIV_KEY:
      from_secret: gpg_priv_key
    GPG_PUB_KEY:
      from_secret: gpg_pub_key
    GRAFANA_API_KEY:
      from_secret: grafana_api_key
  image: grafana/build-container:1.4.8
  name: package
- commands:
  - yarn run cypress install
  depends_on:
  - package
  image: grafana/ci-e2e:12.19.0-1
  name: cypress
  volumes:
  - name: cypress_cache
    path: /root/.cache/Cypress
- commands:
  - ./e2e/start-server
  depends_on:
  - package
  detach: true
  environment:
    PORT: 3001
  image: grafana/build-container:1.4.8
  name: end-to-end-tests-server
- commands:
  - ./bin/grabpl e2e-tests --port 3001 --suite dashboards-suite --tries 3
  depends_on:
  - cypress
  environment:
    HOST: end-to-end-tests-server
  image: grafana/ci-e2e:12.19.0-1
  name: end-to-end-tests-dashboards-suite
  volumes:
  - name: cypress_cache
    path: /root/.cache/Cypress
- commands:
  - ./bin/grabpl e2e-tests --port 3001 --suite smoke-tests-suite --tries 3
  depends_on:
  - cypress
  environment:
    HOST: end-to-end-tests-server
  image: grafana/ci-e2e:12.19.0-1
  name: end-to-end-tests-smoke-tests-suite
  volumes:
  - name: cypress_cache
    path: /root/.cache/Cypress
- commands:
  - ./bin/grabpl e2e-tests --port 3001 --suite panels-suite --tries 3
  depends_on:
  - cypress
  environment:
    HOST: end-to-end-tests-server
  image: grafana/ci-e2e:12.19.0-1
  name: end-to-end-tests-panels-suite
  volumes:
  - name: cypress_cache
    path: /root/.cache/Cypress
- commands:
  - ./bin/grabpl e2e-tests --port 3001 --suite various-suite --tries 3
  depends_on:
  - cypress
  environment:
    HOST: end-to-end-tests-server
  image: grafana/ci-e2e:12.19.0-1
  name: end-to-end-tests-various-suite
  volumes:
  - name: cypress_cache
    path: /root/.cache/Cypress
- commands:
  - ls dist/*.tar.gz*
  - cp dist/*.tar.gz* packaging/docker/
  depends_on:
  - package
  image: grafana/build-container:1.4.8
  name: copy-packages-for-docker
- commands:
  - printenv GCP_KEY | base64 -d > /tmp/gcpkey.json
  - gcloud auth activate-service-account --key-file=/tmp/gcpkey.json
  - ./bin/grabpl build-docker --edition oss --shouldSave
  depends_on:
  - copy-packages-for-docker
  environment:
    GCP_KEY:
      from_secret: gcp_key
  image: google/cloud-sdk
  name: package-docker-images
  volumes:
  - name: docker
    path: /var/run/docker.sock
- commands:
  - printenv GCP_KEY | base64 -d > /tmp/gcpkey.json
  - gcloud auth activate-service-account --key-file=/tmp/gcpkey.json
  - ./bin/grabpl build-docker --edition oss --shouldSave --ubuntu
  depends_on:
  - copy-packages-for-docker
  environment:
    GCP_KEY:
      from_secret: gcp_key
  image: google/cloud-sdk
  name: package-docker-images-ubuntu
  volumes:
  - name: docker
    path: /var/run/docker.sock
- commands:
  - yarn storybook:build
  - ./bin/grabpl verify-storybook
  depends_on:
  - build-frontend
  environment:
    NODE_OPTIONS: --max_old_space_size=4096
  image: grafana/build-container:1.4.8
  name: build-storybook
- commands:
  - ./bin/grabpl upload-cdn --edition oss --bucket "$${PRERELEASE_BUCKET}/artifacts/static-assets"
  depends_on:
  - end-to-end-tests-server
  environment:
    GCP_GRAFANA_UPLOAD_KEY:
      from_secret: gcp_key
    PRERELEASE_BUCKET:
      from_secret: prerelease_bucket
  image: grafana/grafana-ci-deploy:1.3.1
  name: upload-cdn-assets
- commands:
  - ./bin/grabpl upload-packages --edition oss --packages-bucket grafana-downloads-test
  depends_on:
  - end-to-end-tests-dashboards-suite
  - end-to-end-tests-panels-suite
  - end-to-end-tests-smoke-tests-suite
  - end-to-end-tests-various-suite
  environment:
    GCP_GRAFANA_UPLOAD_KEY:
      from_secret: gcp_key
    PRERELEASE_BUCKET:
      from_secret: prerelease_bucket
  image: grafana/grafana-ci-deploy:1.3.1
  name: upload-packages
- commands:
  - echo Testing release
  depends_on:
  - build-storybook
  - end-to-end-tests-dashboards-suite
  - end-to-end-tests-panels-suite
  - end-to-end-tests-smoke-tests-suite
  - end-to-end-tests-various-suite
  environment:
    GCP_KEY:
      from_secret: gcp_key
    PRERELEASE_BUCKET:
      from_secret: prerelease_bucket
  image: grafana/grafana-ci-deploy:1.3.1
  name: publish-storybook
trigger:
  event:
  - custom
type: docker
volumes:
- name: cypress_cache
  temp: {}
- host:
    path: /var/run/docker.sock
  name: docker
---
depends_on:
- oss-build-test-release
kind: pipeline
name: oss-windows-test-release
platform:
  arch: amd64
  os: windows
  version: "1809"
services: []
steps:
- commands:
  - echo $env:DRONE_RUNNER_NAME
  image: mcr.microsoft.com/windows:1809
  name: identify-runner
- commands:
  - $$ProgressPreference = "SilentlyContinue"
  - Invoke-WebRequest https://grafana-downloads.storage.googleapis.com/grafana-build-pipeline/v2.7.4/windows/grabpl.exe
    -OutFile grabpl.exe
  image: grafana/ci-wix:0.1.1
  name: initialize
- commands:
  - $$gcpKey = $$env:GCP_KEY
  - '[System.Text.Encoding]::UTF8.GetString([System.Convert]::FromBase64String($$gcpKey))
    > gcpkey.json'
  - dos2unix gcpkey.json
  - gcloud auth activate-service-account --key-file=gcpkey.json
  - rm gcpkey.json
  - cp C:\App\nssm-2.24.zip .
  - .\grabpl.exe windows-installer --edition oss --packages-bucket grafana-downloads-test
    v7.3.0-test
  - $$fname = ((Get-Childitem grafana*.msi -name) -split "`n")[0]
  - gsutil cp $$fname gs://grafana-downloads-test/oss/release/
  - gsutil cp "$$fname.sha256" gs://grafana-downloads-test/oss/release/
  depends_on:
  - initialize
  environment:
    GCP_KEY:
      from_secret: gcp_key
    PRERELEASE_BUCKET:
      from_secret: prerelease_bucket
  image: grafana/ci-wix:0.1.1
  name: build-windows-installer
trigger:
  event:
  - custom
type: docker
volumes:
- name: cypress_cache
  temp: {}
- host:
    path: /var/run/docker.sock
  name: docker
---
clone:
  disable: true
depends_on: []
image_pull_secrets:
- dockerconfigjson
kind: pipeline
name: enterprise-build-test-release
node:
  type: no-parallel
platform:
  arch: amd64
  os: linux
services:
- environment:
    POSTGRES_DB: grafanatest
    POSTGRES_PASSWORD: grafanatest
    POSTGRES_USER: grafanatest
  image: postgres:12.3-alpine
  name: postgres
- environment:
    MYSQL_DATABASE: grafana_tests
    MYSQL_PASSWORD: password
    MYSQL_ROOT_PASSWORD: rootpass
    MYSQL_USER: grafana
  image: mysql:5.6.48
  name: mysql
- environment: {}
  image: redis:6.2.1-alpine
  name: redis
- environment: {}
  image: memcached:1.6.9-alpine
  name: memcached
steps:
- commands:
  - mkdir -p bin
  - curl -fL -o bin/grabpl https://grafana-downloads.storage.googleapis.com/grafana-build-pipeline/v2.7.4/grabpl
  - chmod +x bin/grabpl
  image: byrnedo/alpine-curl:0.1.8
  name: grabpl
- commands:
  - echo $DRONE_RUNNER_NAME
  image: alpine:3.14.3
  name: identify-runner
- commands:
  - git clone "https://$${GITHUB_TOKEN}@github.com/grafana/grafana-enterprise.git"
  - cd grafana-enterprise
  - git checkout main
  environment:
    GITHUB_TOKEN:
      from_secret: github_token
  image: grafana/build-container:1.4.8
  name: clone-enterprise
- commands:
  - mv bin/grabpl /tmp/
  - rmdir bin
  - mv grafana-enterprise /tmp/
  - /tmp/grabpl init-enterprise /tmp/grafana-enterprise
  - mv /tmp/grafana-enterprise/deployment_tools_config.json deployment_tools_config.json
  - mkdir bin
  - mv /tmp/grabpl bin/
  - make gen-go
  - ./bin/grabpl verify-version v7.3.0-test
  - ./bin/grabpl gen-version v7.3.0-test
  - yarn install --immutable
  depends_on:
  - clone-enterprise
  image: grafana/build-container:1.4.8
  name: initialize
- commands:
  - |-
    echo -e "unknwon
    referer
    errorstring
    eror
    iam
    wan" > words_to_ignore.txt
  - codespell -I words_to_ignore.txt docs/
  - rm words_to_ignore.txt
  depends_on:
  - initialize
  image: grafana/build-container:1.4.8
  name: codespell
- commands:
  - ./bin/grabpl shellcheck
  depends_on:
  - initialize
  image: grafana/build-container:1.4.8
  name: shellcheck
- commands:
  - ./bin/grabpl lint-backend --edition enterprise
  depends_on:
  - initialize
  environment:
    CGO_ENABLED: "1"
  image: grafana/build-container:1.4.8
  name: lint-backend
- commands:
  - yarn run prettier:check
  - yarn run lint
  - yarn run typecheck
  depends_on:
  - initialize
  environment:
    TEST_MAX_WORKERS: 50%
  image: grafana/build-container:1.4.8
  name: lint-frontend
- commands:
  - ./bin/grabpl test-backend --edition enterprise
  depends_on:
  - initialize
  image: grafana/build-container:1.4.8
  name: test-backend
- commands:
  - ./bin/grabpl integration-tests --edition enterprise
  depends_on:
  - initialize
  image: grafana/build-container:1.4.8
  name: test-backend-integration
- commands:
  - yarn run ci:test-frontend
  depends_on:
  - initialize
  environment:
    TEST_MAX_WORKERS: 50%
  image: grafana/build-container:1.4.8
  name: test-frontend
- commands:
  - apt-get update
  - apt-get install -yq postgresql-client
  - dockerize -wait tcp://postgres:5432 -timeout 120s
  - psql -p 5432 -h postgres -U grafanatest -d grafanatest -f devenv/docker/blocks/postgres_tests/setup.sql
  - go clean -testcache
  - ./bin/grabpl integration-tests --database postgres
  depends_on:
  - grabpl
  environment:
    GRAFANA_TEST_DB: postgres
    PGPASSWORD: grafanatest
    POSTGRES_HOST: postgres
  image: grafana/build-container:1.4.8
  name: postgres-integration-tests
- commands:
  - apt-get update
  - apt-get install -yq default-mysql-client
  - dockerize -wait tcp://mysql:3306 -timeout 120s
  - cat devenv/docker/blocks/mysql_tests/setup.sql | mysql -h mysql -P 3306 -u root
    -prootpass
  - go clean -testcache
  - ./bin/grabpl integration-tests --database mysql
  depends_on:
  - grabpl
  environment:
    GRAFANA_TEST_DB: mysql
    MYSQL_HOST: mysql
  image: grafana/build-container:1.4.8
  name: mysql-integration-tests
- commands:
  - ./bin/grabpl build-backend --jobs 8 --edition enterprise --github-token $${GITHUB_TOKEN}
    --no-pull-enterprise v7.3.0-test
  depends_on:
  - initialize
  environment:
    GITHUB_TOKEN:
      from_secret: github_token
  image: grafana/build-container:1.4.8
  name: build-backend
- commands:
  - ./bin/grabpl build-frontend --jobs 8 --github-token $${GITHUB_TOKEN} --no-install-deps
    --edition enterprise --no-pull-enterprise v7.3.0-test
  depends_on:
  - initialize
  environment:
    NODE_OPTIONS: --max_old_space_size=8192
  image: grafana/build-container:1.4.8
  name: build-frontend
- commands:
  - ./bin/grabpl build-plugins --jobs 8 --edition enterprise --no-install-deps --sign
    --signing-admin
  depends_on:
  - initialize
  environment:
    GRAFANA_API_KEY:
      from_secret: grafana_api_key
  image: grafana/build-container:1.4.8
  name: build-plugins
- commands:
  - ./bin/linux-amd64/grafana-cli cue validate-schema --grafana-root .
  depends_on:
  - build-backend
  image: grafana/build-container:1.4.8
  name: validate-scuemata
- commands:
  - '# Make sure the git tree is clean.'
  - '# Stashing changes, since packages that were produced in build-backend step are
    needed.'
  - git stash
  - ./bin/linux-amd64/grafana-cli cue gen-ts --grafana-root .
  - '# The above command generates Typescript files (*.gen.ts) from all appropriate
    .cue files.'
  - '# It is required that the generated Typescript be in sync with the input CUE
    files.'
  - '# ...Modulo eslint auto-fixes...:'
  - yarn run eslint . --ext .gen.ts --fix
  - '# If any filenames are emitted by the below script, run the generator command
    `grafana-cli cue gen-ts` locally and commit the result.'
  - ./scripts/clean-git-or-error.sh
  - '# Un-stash changes.'
  - git stash pop
  depends_on:
  - validate-scuemata
  image: grafana/build-container:1.4.8
  name: ensure-cuetsified
- commands:
  - ./bin/grabpl lint-backend --edition enterprise2
  depends_on:
  - initialize
  environment:
    CGO_ENABLED: "1"
  image: grafana/build-container:1.4.8
  name: lint-backend-enterprise2
- commands:
  - ./bin/grabpl test-backend --edition enterprise2
  depends_on:
  - initialize
  image: grafana/build-container:1.4.8
  name: test-backend-enterprise2
- commands:
  - ./bin/grabpl integration-tests --edition enterprise2
  depends_on:
  - initialize
  image: grafana/build-container:1.4.8
  name: test-backend-integration-enterprise2
- commands:
  - ./bin/grabpl build-backend --jobs 8 --edition enterprise2 --github-token $${GITHUB_TOKEN}
    --no-pull-enterprise v7.3.0-test
  depends_on:
  - initialize
  environment:
    GITHUB_TOKEN:
      from_secret: github_token
  image: grafana/build-container:1.4.8
  name: build-backend-enterprise2
- commands:
  - ./bin/grabpl package --jobs 8 --edition enterprise --github-token $${GITHUB_TOKEN}
    --no-pull-enterprise --sign v7.3.0-test
  depends_on:
  - build-plugins
  - build-backend
  - build-frontend
  - build-backend-enterprise2
  - test-backend-enterprise2
  environment:
    GITHUB_TOKEN:
      from_secret: github_token
    GPG_KEY_PASSWORD:
      from_secret: gpg_key_password
    GPG_PRIV_KEY:
      from_secret: gpg_priv_key
    GPG_PUB_KEY:
      from_secret: gpg_pub_key
    GRAFANA_API_KEY:
      from_secret: grafana_api_key
  image: grafana/build-container:1.4.8
  name: package
- commands:
  - yarn run cypress install
  depends_on:
  - package
  image: grafana/ci-e2e:12.19.0-1
  name: cypress
  volumes:
  - name: cypress_cache
    path: /root/.cache/Cypress
- commands:
  - ./e2e/start-server
  depends_on:
  - package
  detach: true
  environment:
    PACKAGE_FILE: dist/grafana-enterprise-*linux-amd64.tar.gz
    PORT: 3001
    RUNDIR: e2e/tmp-grafana-enterprise
  image: grafana/build-container:1.4.8
  name: end-to-end-tests-server
- commands:
  - ./bin/grabpl e2e-tests --port 3001 --suite dashboards-suite --tries 3
  depends_on:
  - cypress
  environment:
    HOST: end-to-end-tests-server
  image: grafana/ci-e2e:12.19.0-1
  name: end-to-end-tests-dashboards-suite
  volumes:
  - name: cypress_cache
    path: /root/.cache/Cypress
- commands:
  - ./bin/grabpl e2e-tests --port 3001 --suite smoke-tests-suite --tries 3
  depends_on:
  - cypress
  environment:
    HOST: end-to-end-tests-server
  image: grafana/ci-e2e:12.19.0-1
  name: end-to-end-tests-smoke-tests-suite
  volumes:
  - name: cypress_cache
    path: /root/.cache/Cypress
- commands:
  - ./bin/grabpl e2e-tests --port 3001 --suite panels-suite --tries 3
  depends_on:
  - cypress
  environment:
    HOST: end-to-end-tests-server
  image: grafana/ci-e2e:12.19.0-1
  name: end-to-end-tests-panels-suite
  volumes:
  - name: cypress_cache
    path: /root/.cache/Cypress
- commands:
  - ./bin/grabpl e2e-tests --port 3001 --suite various-suite --tries 3
  depends_on:
  - cypress
  environment:
    HOST: end-to-end-tests-server
  image: grafana/ci-e2e:12.19.0-1
  name: end-to-end-tests-various-suite
  volumes:
  - name: cypress_cache
    path: /root/.cache/Cypress
- commands:
  - ls dist/*.tar.gz*
  - cp dist/*.tar.gz* packaging/docker/
  depends_on:
  - package
  image: grafana/build-container:1.4.8
  name: copy-packages-for-docker
- commands:
  - printenv GCP_KEY | base64 -d > /tmp/gcpkey.json
  - gcloud auth activate-service-account --key-file=/tmp/gcpkey.json
  - ./bin/grabpl build-docker --edition enterprise --shouldSave
  depends_on:
  - copy-packages-for-docker
  environment:
    GCP_KEY:
      from_secret: gcp_key
  image: google/cloud-sdk
  name: package-docker-images
  volumes:
  - name: docker
    path: /var/run/docker.sock
- commands:
  - printenv GCP_KEY | base64 -d > /tmp/gcpkey.json
  - gcloud auth activate-service-account --key-file=/tmp/gcpkey.json
  - ./bin/grabpl build-docker --edition enterprise --shouldSave --ubuntu
  depends_on:
  - copy-packages-for-docker
  environment:
    GCP_KEY:
      from_secret: gcp_key
  image: google/cloud-sdk
  name: package-docker-images-ubuntu
  volumes:
  - name: docker
    path: /var/run/docker.sock
- commands:
  - dockerize -wait tcp://redis:6379/0 -timeout 120s
  - ./bin/grabpl integration-tests
  depends_on:
  - grabpl
  environment:
    REDIS_URL: redis://redis:6379/0
  image: grafana/build-container:1.4.8
  name: redis-integration-tests
- commands:
  - dockerize -wait tcp://memcached:11211 -timeout 120s
  - ./bin/grabpl integration-tests
  depends_on:
  - grabpl
  environment:
    MEMCACHED_HOSTS: memcached:11211
  image: grafana/build-container:1.4.8
  name: memcached-integration-tests
- commands:
  - ./bin/grabpl upload-cdn --edition enterprise --bucket "$${PRERELEASE_BUCKET}/artifacts/static-assets"
  depends_on:
  - package
  environment:
    GCP_GRAFANA_UPLOAD_KEY:
      from_secret: gcp_key
    PRERELEASE_BUCKET:
      from_secret: prerelease_bucket
  image: grafana/grafana-ci-deploy:1.3.1
  name: upload-cdn-assets
- commands:
  - ./bin/grabpl upload-packages --edition enterprise --packages-bucket grafana-downloads-test
  depends_on:
  - package
  - redis-integration-tests
  - memcached-integration-tests
  environment:
    GCP_GRAFANA_UPLOAD_KEY:
      from_secret: gcp_key
    PRERELEASE_BUCKET:
      from_secret: prerelease_bucket
  image: grafana/grafana-ci-deploy:1.3.1
  name: upload-packages
- commands:
  - ./bin/grabpl package --jobs 8 --edition enterprise2 --github-token $${GITHUB_TOKEN}
    --no-pull-enterprise --sign v7.3.0-test
  depends_on:
  - build-plugins
  - build-backend
  - build-frontend
  - build-backend-enterprise2
  - test-backend-enterprise2
  environment:
    GITHUB_TOKEN:
      from_secret: github_token
    GPG_KEY_PASSWORD:
      from_secret: gpg_key_password
    GPG_PRIV_KEY:
      from_secret: gpg_priv_key
    GPG_PUB_KEY:
      from_secret: gpg_pub_key
    GRAFANA_API_KEY:
      from_secret: grafana_api_key
  image: grafana/build-container:1.4.8
  name: package-enterprise2
- commands:
  - ./bin/grabpl upload-cdn --edition enterprise2 --bucket "$${PRERELEASE_BUCKET}/artifacts/static-assets"
  depends_on:
  - package-enterprise2
  environment:
    GCP_GRAFANA_UPLOAD_KEY:
      from_secret: gcp_key
    PRERELEASE_BUCKET:
      from_secret: prerelease_bucket
  image: grafana/grafana-ci-deploy:1.3.1
  name: upload-cdn-assets-enterprise2
- commands:
  - ./bin/grabpl upload-packages --edition enterprise2 --packages-bucket grafana-downloads-test
  depends_on:
  - package-enterprise2
  - redis-integration-tests
  - memcached-integration-tests
  environment:
    GCP_GRAFANA_UPLOAD_KEY:
      from_secret: gcp_key
    PRERELEASE_BUCKET:
      from_secret: prerelease_bucket
  image: grafana/grafana-ci-deploy:1.3.1
  name: upload-packages-enterprise2
trigger:
  event:
  - custom
type: docker
volumes:
- name: cypress_cache
  temp: {}
- host:
    path: /var/run/docker.sock
  name: docker
---
clone:
  disable: true
depends_on:
- enterprise-build-test-release
image_pull_secrets:
- dockerconfigjson
kind: pipeline
name: enterprise-windows-test-release
platform:
  arch: amd64
  os: windows
  version: "1809"
services: []
steps:
- commands:
  - echo $env:DRONE_RUNNER_NAME
  image: mcr.microsoft.com/windows:1809
  name: identify-runner
- commands:
  - $$ProgressPreference = "SilentlyContinue"
  - Invoke-WebRequest https://grafana-downloads.storage.googleapis.com/grafana-build-pipeline/v2.7.4/windows/grabpl.exe
    -OutFile grabpl.exe
  - git clone "https://$$env:GITHUB_TOKEN@github.com/grafana/grafana-enterprise.git"
  - cd grafana-enterprise
  - git checkout main
  environment:
    GITHUB_TOKEN:
      from_secret: github_token
  image: grafana/ci-wix:0.1.1
  name: clone
- commands:
  - cp -r grafana-enterprise C:\App\grafana-enterprise
  - rm -r -force grafana-enterprise
  - cp grabpl.exe C:\App\grabpl.exe
  - rm -force grabpl.exe
  - C:\App\grabpl.exe init-enterprise C:\App\grafana-enterprise
  - cp C:\App\grabpl.exe grabpl.exe
  depends_on:
  - clone
  image: grafana/ci-wix:0.1.1
  name: initialize
- commands:
  - $$gcpKey = $$env:GCP_KEY
  - '[System.Text.Encoding]::UTF8.GetString([System.Convert]::FromBase64String($$gcpKey))
    > gcpkey.json'
  - dos2unix gcpkey.json
  - gcloud auth activate-service-account --key-file=gcpkey.json
  - rm gcpkey.json
  - cp C:\App\nssm-2.24.zip .
  - .\grabpl.exe windows-installer --edition enterprise --packages-bucket grafana-downloads-test
    v7.3.0-test
  - $$fname = ((Get-Childitem grafana*.msi -name) -split "`n")[0]
  - gsutil cp $$fname gs://grafana-downloads-test/enterprise/release/
  - gsutil cp "$$fname.sha256" gs://grafana-downloads-test/enterprise/release/
  depends_on:
  - initialize
  environment:
    GCP_KEY:
      from_secret: gcp_key
    PRERELEASE_BUCKET:
      from_secret: prerelease_bucket
  image: grafana/ci-wix:0.1.1
  name: build-windows-installer
trigger:
  event:
  - custom
type: docker
volumes:
- name: cypress_cache
  temp: {}
- host:
    path: /var/run/docker.sock
  name: docker
---
depends_on:
- oss-build-test-release
- oss-windows-test-release
- enterprise-build-test-release
- enterprise-windows-test-release
kind: pipeline
name: publish-test-release
node:
  type: no-parallel
platform:
  arch: amd64
  os: linux
services: []
steps:
- commands:
  - mkdir -p bin
  - curl -fL -o bin/grabpl https://grafana-downloads.storage.googleapis.com/grafana-build-pipeline/v2.7.4/grabpl
  - chmod +x bin/grabpl
  image: byrnedo/alpine-curl:0.1.8
  name: grabpl
- commands:
  - echo $DRONE_RUNNER_NAME
  image: alpine:3.14.3
  name: identify-runner
- commands:
  - make gen-go
  - ./bin/grabpl verify-version v7.3.0-test
  image: grafana/build-container:1.4.8
  name: initialize
- commands:
  - printenv GCP_KEY | base64 -d > /tmp/gcpkey.json
  - ./bin/grabpl publish-packages --edition oss --gcp-key /tmp/gcpkey.json --deb-db-bucket
    grafana-testing-aptly-db --deb-repo-bucket grafana-testing-repo --packages-bucket
    grafana-downloads-test --rpm-repo-bucket grafana-testing-repo --simulate-release
    v7.3.0-test
  depends_on:
  - initialize
  environment:
    GCP_KEY:
      from_secret: gcp_key
    GPG_KEY_PASSWORD:
      from_secret: gpg_key_password
    GPG_PRIV_KEY:
      from_secret: gpg_priv_key
    GPG_PUB_KEY:
      from_secret: gpg_pub_key
    GRAFANA_COM_API_KEY:
      from_secret: grafana_api_key
  image: grafana/grafana-ci-deploy:1.3.1
  name: publish-packages-oss
- commands:
  - printenv GCP_KEY | base64 -d > /tmp/gcpkey.json
  - ./bin/grabpl publish-packages --edition enterprise --gcp-key /tmp/gcpkey.json
    --deb-db-bucket grafana-testing-aptly-db --deb-repo-bucket grafana-testing-repo
    --packages-bucket grafana-downloads-test --rpm-repo-bucket grafana-testing-repo
    --simulate-release v7.3.0-test
  depends_on:
  - initialize
  environment:
    GCP_KEY:
      from_secret: gcp_key
    GPG_KEY_PASSWORD:
      from_secret: gpg_key_password
    GPG_PRIV_KEY:
      from_secret: gpg_priv_key
    GPG_PUB_KEY:
      from_secret: gpg_pub_key
    GRAFANA_COM_API_KEY:
      from_secret: grafana_api_key
  image: grafana/grafana-ci-deploy:1.3.1
  name: publish-packages-enterprise
trigger:
  event:
  - custom
type: docker
volumes:
- name: cypress_cache
  temp: {}
- host:
    path: /var/run/docker.sock
  name: docker
---
depends_on:
- oss-build-test-release
- oss-windows-test-release
- enterprise-build-test-release
- enterprise-windows-test-release
- publish-test-release
kind: pipeline
name: notify-test-release
platform:
  arch: amd64
  os: linux
steps:
- image: plugins/slack
  name: slack
  settings:
    channel: grafana-ci-notifications
    template: |-
      Build {{build.number}} failed for commit: <https://github.com/{{repo.owner}}/{{repo.name}}/commit/{{build.commit}}|{{ truncate build.commit 8 }}>: {{build.link}}
      Branch: <https://github.com/{{ repo.owner }}/{{ repo.name }}/commits/{{ build.branch }}|{{ build.branch }}>
      Author: {{build.author}}
    webhook:
      from_secret: slack_webhook
trigger:
  event:
  - custom
  status:
  - failure
type: docker
---
depends_on: []
kind: pipeline
name: oss-build-release-branch
node:
  type: no-parallel
platform:
  arch: amd64
  os: linux
services:
- environment:
    POSTGRES_DB: grafanatest
    POSTGRES_PASSWORD: grafanatest
    POSTGRES_USER: grafanatest
  image: postgres:12.3-alpine
  name: postgres
- environment:
    MYSQL_DATABASE: grafana_tests
    MYSQL_PASSWORD: password
    MYSQL_ROOT_PASSWORD: rootpass
    MYSQL_USER: grafana
  image: mysql:5.6.48
  name: mysql
steps:
- commands:
  - mkdir -p bin
  - curl -fL -o bin/grabpl https://grafana-downloads.storage.googleapis.com/grafana-build-pipeline/v2.7.4/grabpl
  - chmod +x bin/grabpl
  image: byrnedo/alpine-curl:0.1.8
  name: grabpl
- commands:
  - echo $DRONE_RUNNER_NAME
  image: alpine:3.14.3
  name: identify-runner
- commands:
  - make gen-go
  - ./bin/grabpl gen-version --build-id ${DRONE_BUILD_NUMBER}
  - yarn install --immutable
  image: grafana/build-container:1.4.8
  name: initialize
- commands:
  - |-
    echo -e "unknwon
    referer
    errorstring
    eror
    iam
    wan" > words_to_ignore.txt
  - codespell -I words_to_ignore.txt docs/
  - rm words_to_ignore.txt
  depends_on:
  - initialize
  image: grafana/build-container:1.4.8
  name: codespell
- commands:
  - ./bin/grabpl shellcheck
  depends_on:
  - initialize
  image: grafana/build-container:1.4.8
  name: shellcheck
- commands:
  - ./bin/grabpl lint-backend --edition oss
  depends_on:
  - initialize
  environment:
    CGO_ENABLED: "1"
  image: grafana/build-container:1.4.8
  name: lint-backend
- commands:
  - yarn run prettier:check
  - yarn run lint
  - yarn run typecheck
  depends_on:
  - initialize
  environment:
    TEST_MAX_WORKERS: 50%
  image: grafana/build-container:1.4.8
  name: lint-frontend
- commands:
  - ./bin/grabpl test-backend --edition oss
  depends_on:
  - initialize
  image: grafana/build-container:1.4.8
  name: test-backend
- commands:
  - ./bin/grabpl integration-tests --edition oss
  depends_on:
  - initialize
  image: grafana/build-container:1.4.8
  name: test-backend-integration
- commands:
  - yarn run ci:test-frontend
  depends_on:
  - initialize
  environment:
    TEST_MAX_WORKERS: 50%
  image: grafana/build-container:1.4.8
  name: test-frontend
- commands:
  - apt-get update
  - apt-get install -yq postgresql-client
  - dockerize -wait tcp://postgres:5432 -timeout 120s
  - psql -p 5432 -h postgres -U grafanatest -d grafanatest -f devenv/docker/blocks/postgres_tests/setup.sql
  - go clean -testcache
  - ./bin/grabpl integration-tests --database postgres
  depends_on:
  - grabpl
  environment:
    GRAFANA_TEST_DB: postgres
    PGPASSWORD: grafanatest
    POSTGRES_HOST: postgres
  image: grafana/build-container:1.4.8
  name: postgres-integration-tests
- commands:
  - apt-get update
  - apt-get install -yq default-mysql-client
  - dockerize -wait tcp://mysql:3306 -timeout 120s
  - cat devenv/docker/blocks/mysql_tests/setup.sql | mysql -h mysql -P 3306 -u root
    -prootpass
  - go clean -testcache
  - ./bin/grabpl integration-tests --database mysql
  depends_on:
  - grabpl
  environment:
    GRAFANA_TEST_DB: mysql
    MYSQL_HOST: mysql
  image: grafana/build-container:1.4.8
  name: mysql-integration-tests
- commands:
  - ./bin/grabpl build-backend --jobs 8 --edition oss --build-id ${DRONE_BUILD_NUMBER}
    --no-pull-enterprise
  depends_on:
  - initialize
  environment: {}
  image: grafana/build-container:1.4.8
  name: build-backend
- commands:
  - ./bin/grabpl build-frontend --jobs 8 --no-install-deps --edition oss --build-id
    ${DRONE_BUILD_NUMBER} --no-pull-enterprise
  depends_on:
  - initialize
  environment:
    NODE_OPTIONS: --max_old_space_size=8192
  image: grafana/build-container:1.4.8
  name: build-frontend
- commands:
  - ./bin/grabpl build-plugins --jobs 8 --edition oss --no-install-deps --sign --signing-admin
  depends_on:
  - initialize
  environment:
    GRAFANA_API_KEY:
      from_secret: grafana_api_key
  image: grafana/build-container:1.4.8
  name: build-plugins
- commands:
  - ./bin/linux-amd64/grafana-cli cue validate-schema --grafana-root .
  depends_on:
  - build-backend
  image: grafana/build-container:1.4.8
  name: validate-scuemata
- commands:
  - '# Make sure the git tree is clean.'
  - '# Stashing changes, since packages that were produced in build-backend step are
    needed.'
  - git stash
  - ./bin/linux-amd64/grafana-cli cue gen-ts --grafana-root .
  - '# The above command generates Typescript files (*.gen.ts) from all appropriate
    .cue files.'
  - '# It is required that the generated Typescript be in sync with the input CUE
    files.'
  - '# ...Modulo eslint auto-fixes...:'
  - yarn run eslint . --ext .gen.ts --fix
  - '# If any filenames are emitted by the below script, run the generator command
    `grafana-cli cue gen-ts` locally and commit the result.'
  - ./scripts/clean-git-or-error.sh
  - '# Un-stash changes.'
  - git stash pop
  depends_on:
  - validate-scuemata
  image: grafana/build-container:1.4.8
  name: ensure-cuetsified
- commands:
  - ./bin/grabpl package --jobs 8 --edition oss --build-id ${DRONE_BUILD_NUMBER} --no-pull-enterprise
    --sign
  depends_on:
  - build-plugins
  - build-backend
  - build-frontend
  environment:
    GITHUB_TOKEN:
      from_secret: github_token
    GPG_KEY_PASSWORD:
      from_secret: gpg_key_password
    GPG_PRIV_KEY:
      from_secret: gpg_priv_key
    GPG_PUB_KEY:
      from_secret: gpg_pub_key
    GRAFANA_API_KEY:
      from_secret: grafana_api_key
  image: grafana/build-container:1.4.8
  name: package
- commands:
  - yarn run cypress install
  depends_on:
  - package
  image: grafana/ci-e2e:12.19.0-1
  name: cypress
  volumes:
  - name: cypress_cache
    path: /root/.cache/Cypress
- commands:
  - ./e2e/start-server
  depends_on:
  - package
  detach: true
  environment:
    PORT: 3001
  image: grafana/build-container:1.4.8
  name: end-to-end-tests-server
- commands:
  - ./bin/grabpl e2e-tests --port 3001 --suite dashboards-suite --tries 3
  depends_on:
  - cypress
  environment:
    HOST: end-to-end-tests-server
  image: grafana/ci-e2e:12.19.0-1
  name: end-to-end-tests-dashboards-suite
  volumes:
  - name: cypress_cache
    path: /root/.cache/Cypress
- commands:
  - ./bin/grabpl e2e-tests --port 3001 --suite smoke-tests-suite --tries 3
  depends_on:
  - cypress
  environment:
    HOST: end-to-end-tests-server
  image: grafana/ci-e2e:12.19.0-1
  name: end-to-end-tests-smoke-tests-suite
  volumes:
  - name: cypress_cache
    path: /root/.cache/Cypress
- commands:
  - ./bin/grabpl e2e-tests --port 3001 --suite panels-suite --tries 3
  depends_on:
  - cypress
  environment:
    HOST: end-to-end-tests-server
  image: grafana/ci-e2e:12.19.0-1
  name: end-to-end-tests-panels-suite
  volumes:
  - name: cypress_cache
    path: /root/.cache/Cypress
- commands:
  - ./bin/grabpl e2e-tests --port 3001 --suite various-suite --tries 3
  depends_on:
  - cypress
  environment:
    HOST: end-to-end-tests-server
  image: grafana/ci-e2e:12.19.0-1
  name: end-to-end-tests-various-suite
  volumes:
  - name: cypress_cache
    path: /root/.cache/Cypress
- commands:
  - ls dist/*.tar.gz*
  - cp dist/*.tar.gz* packaging/docker/
  depends_on:
  - package
  image: grafana/build-container:1.4.8
  name: copy-packages-for-docker
- commands:
  - printenv GCP_KEY | base64 -d > /tmp/gcpkey.json
  - gcloud auth activate-service-account --key-file=/tmp/gcpkey.json
  - ./bin/grabpl build-docker --edition oss --shouldSave
  depends_on:
  - copy-packages-for-docker
  environment:
    GCP_KEY:
      from_secret: gcp_key
  image: google/cloud-sdk
  name: package-docker-images
  volumes:
  - name: docker
    path: /var/run/docker.sock
- commands:
  - printenv GCP_KEY | base64 -d > /tmp/gcpkey.json
  - gcloud auth activate-service-account --key-file=/tmp/gcpkey.json
  - ./bin/grabpl build-docker --edition oss --shouldSave --ubuntu
  depends_on:
  - copy-packages-for-docker
  environment:
    GCP_KEY:
      from_secret: gcp_key
  image: google/cloud-sdk
  name: package-docker-images-ubuntu
  volumes:
  - name: docker
    path: /var/run/docker.sock
- commands:
  - yarn storybook:build
  - ./bin/grabpl verify-storybook
  depends_on:
  - build-frontend
  environment:
    NODE_OPTIONS: --max_old_space_size=4096
  image: grafana/build-container:1.4.8
  name: build-storybook
- commands:
  - ./bin/grabpl upload-cdn --edition oss --bucket "$${PRERELEASE_BUCKET}/artifacts/static-assets"
  depends_on:
  - end-to-end-tests-server
  environment:
    GCP_GRAFANA_UPLOAD_KEY:
      from_secret: gcp_key
    PRERELEASE_BUCKET:
      from_secret: prerelease_bucket
  image: grafana/grafana-ci-deploy:1.3.1
  name: upload-cdn-assets
- commands:
  - ./bin/grabpl upload-packages --edition oss --packages-bucket $${PRERELEASE_BUCKET}/artifacts/downloads
  depends_on:
  - end-to-end-tests-dashboards-suite
  - end-to-end-tests-panels-suite
  - end-to-end-tests-smoke-tests-suite
  - end-to-end-tests-various-suite
  environment:
    GCP_GRAFANA_UPLOAD_KEY:
      from_secret: gcp_key
    PRERELEASE_BUCKET:
      from_secret: prerelease_bucket
  image: grafana/grafana-ci-deploy:1.3.1
  name: upload-packages
trigger:
  ref:
  - refs/heads/v[0-9]*
type: docker
volumes:
- name: cypress_cache
  temp: {}
- host:
    path: /var/run/docker.sock
  name: docker
---
depends_on:
- oss-build-release-branch
kind: pipeline
name: oss-windows-release-branch
platform:
  arch: amd64
  os: windows
  version: "1809"
services: []
steps:
- commands:
  - echo $env:DRONE_RUNNER_NAME
  image: mcr.microsoft.com/windows:1809
  name: identify-runner
- commands:
  - $$ProgressPreference = "SilentlyContinue"
  - Invoke-WebRequest https://grafana-downloads.storage.googleapis.com/grafana-build-pipeline/v2.7.4/windows/grabpl.exe
    -OutFile grabpl.exe
  image: grafana/ci-wix:0.1.1
  name: initialize
- commands:
  - $$gcpKey = $$env:GCP_KEY
  - '[System.Text.Encoding]::UTF8.GetString([System.Convert]::FromBase64String($$gcpKey))
    > gcpkey.json'
  - dos2unix gcpkey.json
  - gcloud auth activate-service-account --key-file=gcpkey.json
  - rm gcpkey.json
  - cp C:\App\nssm-2.24.zip .
  depends_on:
  - initialize
  environment:
    GCP_KEY:
      from_secret: gcp_key
    PRERELEASE_BUCKET:
      from_secret: prerelease_bucket
  image: grafana/ci-wix:0.1.1
  name: build-windows-installer
trigger:
  ref:
  - refs/heads/v[0-9]*
type: docker
volumes:
- name: cypress_cache
  temp: {}
- host:
    path: /var/run/docker.sock
  name: docker
---
clone:
  disable: true
depends_on: []
image_pull_secrets:
- dockerconfigjson
kind: pipeline
name: enterprise-build-release-branch
node:
  type: no-parallel
platform:
  arch: amd64
  os: linux
services:
- environment:
    POSTGRES_DB: grafanatest
    POSTGRES_PASSWORD: grafanatest
    POSTGRES_USER: grafanatest
  image: postgres:12.3-alpine
  name: postgres
- environment:
    MYSQL_DATABASE: grafana_tests
    MYSQL_PASSWORD: password
    MYSQL_ROOT_PASSWORD: rootpass
    MYSQL_USER: grafana
  image: mysql:5.6.48
  name: mysql
- environment: {}
  image: redis:6.2.1-alpine
  name: redis
- environment: {}
  image: memcached:1.6.9-alpine
  name: memcached
steps:
- commands:
  - mkdir -p bin
  - curl -fL -o bin/grabpl https://grafana-downloads.storage.googleapis.com/grafana-build-pipeline/v2.7.4/grabpl
  - chmod +x bin/grabpl
  image: byrnedo/alpine-curl:0.1.8
  name: grabpl
- commands:
  - echo $DRONE_RUNNER_NAME
  image: alpine:3.14.3
  name: identify-runner
- commands:
  - git clone "https://$${GITHUB_TOKEN}@github.com/grafana/grafana-enterprise.git"
  - cd grafana-enterprise
  - git checkout ${DRONE_BRANCH}
  environment:
    GITHUB_TOKEN:
      from_secret: github_token
  image: grafana/build-container:1.4.8
  name: clone-enterprise
- commands:
  - mv bin/grabpl /tmp/
  - rmdir bin
  - mv grafana-enterprise /tmp/
  - /tmp/grabpl init-enterprise /tmp/grafana-enterprise
  - mv /tmp/grafana-enterprise/deployment_tools_config.json deployment_tools_config.json
  - mkdir bin
  - mv /tmp/grabpl bin/
  - make gen-go
  - ./bin/grabpl gen-version --build-id ${DRONE_BUILD_NUMBER}
  - yarn install --immutable
  depends_on:
  - clone-enterprise
  image: grafana/build-container:1.4.8
  name: initialize
- commands:
  - |-
    echo -e "unknwon
    referer
    errorstring
    eror
    iam
    wan" > words_to_ignore.txt
  - codespell -I words_to_ignore.txt docs/
  - rm words_to_ignore.txt
  depends_on:
  - initialize
  image: grafana/build-container:1.4.8
  name: codespell
- commands:
  - ./bin/grabpl shellcheck
  depends_on:
  - initialize
  image: grafana/build-container:1.4.8
  name: shellcheck
- commands:
  - ./bin/grabpl lint-backend --edition enterprise
  depends_on:
  - initialize
  environment:
    CGO_ENABLED: "1"
  image: grafana/build-container:1.4.8
  name: lint-backend
- commands:
  - yarn run prettier:check
  - yarn run lint
  - yarn run typecheck
  depends_on:
  - initialize
  environment:
    TEST_MAX_WORKERS: 50%
  image: grafana/build-container:1.4.8
  name: lint-frontend
- commands:
  - ./bin/grabpl test-backend --edition enterprise
  depends_on:
  - initialize
  image: grafana/build-container:1.4.8
  name: test-backend
- commands:
  - ./bin/grabpl integration-tests --edition enterprise
  depends_on:
  - initialize
  image: grafana/build-container:1.4.8
  name: test-backend-integration
- commands:
  - yarn run ci:test-frontend
  depends_on:
  - initialize
  environment:
    TEST_MAX_WORKERS: 50%
  image: grafana/build-container:1.4.8
  name: test-frontend
- commands:
  - apt-get update
  - apt-get install -yq postgresql-client
  - dockerize -wait tcp://postgres:5432 -timeout 120s
  - psql -p 5432 -h postgres -U grafanatest -d grafanatest -f devenv/docker/blocks/postgres_tests/setup.sql
  - go clean -testcache
  - ./bin/grabpl integration-tests --database postgres
  depends_on:
  - initialize
  environment:
    GRAFANA_TEST_DB: postgres
    PGPASSWORD: grafanatest
    POSTGRES_HOST: postgres
  image: grafana/build-container:1.4.8
  name: postgres-integration-tests
- commands:
  - apt-get update
  - apt-get install -yq default-mysql-client
  - dockerize -wait tcp://mysql:3306 -timeout 120s
  - cat devenv/docker/blocks/mysql_tests/setup.sql | mysql -h mysql -P 3306 -u root
    -prootpass
  - go clean -testcache
  - ./bin/grabpl integration-tests --database mysql
  depends_on:
  - initialize
  environment:
    GRAFANA_TEST_DB: mysql
    MYSQL_HOST: mysql
  image: grafana/build-container:1.4.8
  name: mysql-integration-tests
- commands:
  - ./bin/grabpl build-backend --jobs 8 --edition enterprise --build-id ${DRONE_BUILD_NUMBER}
    --no-pull-enterprise
  depends_on:
  - initialize
  environment: {}
  image: grafana/build-container:1.4.8
  name: build-backend
- commands:
  - ./bin/grabpl build-frontend --jobs 8 --no-install-deps --edition enterprise --build-id
    ${DRONE_BUILD_NUMBER} --no-pull-enterprise
  depends_on:
  - initialize
  environment:
    NODE_OPTIONS: --max_old_space_size=8192
  image: grafana/build-container:1.4.8
  name: build-frontend
- commands:
  - ./bin/grabpl build-plugins --jobs 8 --edition enterprise --no-install-deps --sign
    --signing-admin
  depends_on:
  - initialize
  environment:
    GRAFANA_API_KEY:
      from_secret: grafana_api_key
  image: grafana/build-container:1.4.8
  name: build-plugins
- commands:
  - ./bin/linux-amd64/grafana-cli cue validate-schema --grafana-root .
  depends_on:
  - build-backend
  image: grafana/build-container:1.4.8
  name: validate-scuemata
- commands:
  - '# Make sure the git tree is clean.'
  - '# Stashing changes, since packages that were produced in build-backend step are
    needed.'
  - git stash
  - ./bin/linux-amd64/grafana-cli cue gen-ts --grafana-root .
  - '# The above command generates Typescript files (*.gen.ts) from all appropriate
    .cue files.'
  - '# It is required that the generated Typescript be in sync with the input CUE
    files.'
  - '# ...Modulo eslint auto-fixes...:'
  - yarn run eslint . --ext .gen.ts --fix
  - '# If any filenames are emitted by the below script, run the generator command
    `grafana-cli cue gen-ts` locally and commit the result.'
  - ./scripts/clean-git-or-error.sh
  - '# Un-stash changes.'
  - git stash pop
  depends_on:
  - validate-scuemata
  image: grafana/build-container:1.4.8
  name: ensure-cuetsified
- commands:
  - ./bin/grabpl lint-backend --edition enterprise2
  depends_on:
  - initialize
  environment:
    CGO_ENABLED: "1"
  image: grafana/build-container:1.4.8
  name: lint-backend-enterprise2
- commands:
  - ./bin/grabpl test-backend --edition enterprise2
  depends_on:
  - initialize
  image: grafana/build-container:1.4.8
  name: test-backend-enterprise2
- commands:
  - ./bin/grabpl integration-tests --edition enterprise2
  depends_on:
  - initialize
  image: grafana/build-container:1.4.8
  name: test-backend-integration-enterprise2
- commands:
  - ./bin/grabpl build-backend --jobs 8 --edition enterprise2 --build-id ${DRONE_BUILD_NUMBER}
    --variants linux-x64 --no-pull-enterprise
  depends_on:
  - initialize
  environment: {}
  image: grafana/build-container:1.4.8
  name: build-backend-enterprise2
- commands:
  - ./bin/grabpl package --jobs 8 --edition enterprise --build-id ${DRONE_BUILD_NUMBER}
    --no-pull-enterprise --sign
  depends_on:
  - build-plugins
  - build-backend
  - build-frontend
  - build-backend-enterprise2
  - test-backend-enterprise2
  environment:
    GITHUB_TOKEN:
      from_secret: github_token
    GPG_KEY_PASSWORD:
      from_secret: gpg_key_password
    GPG_PRIV_KEY:
      from_secret: gpg_priv_key
    GPG_PUB_KEY:
      from_secret: gpg_pub_key
    GRAFANA_API_KEY:
      from_secret: grafana_api_key
  image: grafana/build-container:1.4.8
  name: package
- commands:
  - yarn run cypress install
  depends_on:
  - package
  image: grafana/ci-e2e:12.19.0-1
  name: cypress
  volumes:
  - name: cypress_cache
    path: /root/.cache/Cypress
- commands:
  - ./e2e/start-server
  depends_on:
  - package
  detach: true
  environment:
    PACKAGE_FILE: dist/grafana-enterprise-*linux-amd64.tar.gz
    PORT: 3001
    RUNDIR: e2e/tmp-grafana-enterprise
  image: grafana/build-container:1.4.8
  name: end-to-end-tests-server
- commands:
  - ./bin/grabpl e2e-tests --port 3001 --suite dashboards-suite --tries 3
  depends_on:
  - cypress
  environment:
    HOST: end-to-end-tests-server
  image: grafana/ci-e2e:12.19.0-1
  name: end-to-end-tests-dashboards-suite
  volumes:
  - name: cypress_cache
    path: /root/.cache/Cypress
- commands:
  - ./bin/grabpl e2e-tests --port 3001 --suite smoke-tests-suite --tries 3
  depends_on:
  - cypress
  environment:
    HOST: end-to-end-tests-server
  image: grafana/ci-e2e:12.19.0-1
  name: end-to-end-tests-smoke-tests-suite
  volumes:
  - name: cypress_cache
    path: /root/.cache/Cypress
- commands:
  - ./bin/grabpl e2e-tests --port 3001 --suite panels-suite --tries 3
  depends_on:
  - cypress
  environment:
    HOST: end-to-end-tests-server
  image: grafana/ci-e2e:12.19.0-1
  name: end-to-end-tests-panels-suite
  volumes:
  - name: cypress_cache
    path: /root/.cache/Cypress
- commands:
  - ./bin/grabpl e2e-tests --port 3001 --suite various-suite --tries 3
  depends_on:
  - cypress
  environment:
    HOST: end-to-end-tests-server
  image: grafana/ci-e2e:12.19.0-1
  name: end-to-end-tests-various-suite
  volumes:
  - name: cypress_cache
    path: /root/.cache/Cypress
- commands:
  - ls dist/*.tar.gz*
  - cp dist/*.tar.gz* packaging/docker/
  depends_on:
  - package
  image: grafana/build-container:1.4.8
  name: copy-packages-for-docker
- commands:
  - printenv GCP_KEY | base64 -d > /tmp/gcpkey.json
  - gcloud auth activate-service-account --key-file=/tmp/gcpkey.json
  - ./bin/grabpl build-docker --edition enterprise --shouldSave
  depends_on:
  - copy-packages-for-docker
  environment:
    GCP_KEY:
      from_secret: gcp_key
  image: google/cloud-sdk
  name: package-docker-images
  volumes:
  - name: docker
    path: /var/run/docker.sock
- commands:
  - printenv GCP_KEY | base64 -d > /tmp/gcpkey.json
  - gcloud auth activate-service-account --key-file=/tmp/gcpkey.json
  - ./bin/grabpl build-docker --edition enterprise --shouldSave --ubuntu
  depends_on:
  - copy-packages-for-docker
  environment:
    GCP_KEY:
      from_secret: gcp_key
  image: google/cloud-sdk
  name: package-docker-images-ubuntu
  volumes:
  - name: docker
    path: /var/run/docker.sock
- commands:
  - yarn storybook:build
  - ./bin/grabpl verify-storybook
  depends_on:
  - build-frontend
  environment:
    NODE_OPTIONS: --max_old_space_size=4096
  image: grafana/build-container:1.4.8
  name: build-storybook
- commands:
  - dockerize -wait tcp://redis:6379/0 -timeout 120s
  - ./bin/grabpl integration-tests
  depends_on:
  - initialize
  environment:
    REDIS_URL: redis://redis:6379/0
  image: grafana/build-container:1.4.8
  name: redis-integration-tests
- commands:
  - dockerize -wait tcp://memcached:11211 -timeout 120s
  - ./bin/grabpl integration-tests
  depends_on:
  - initialize
  environment:
    MEMCACHED_HOSTS: memcached:11211
  image: grafana/build-container:1.4.8
  name: memcached-integration-tests
- commands:
  - ./bin/grabpl upload-cdn --edition enterprise --bucket "$${PRERELEASE_BUCKET}/artifacts/static-assets"
  depends_on:
  - package
  environment:
    GCP_GRAFANA_UPLOAD_KEY:
      from_secret: gcp_key
    PRERELEASE_BUCKET:
      from_secret: prerelease_bucket
  image: grafana/grafana-ci-deploy:1.3.1
  name: upload-cdn-assets
- commands:
  - ./bin/grabpl upload-packages --edition enterprise --packages-bucket $${PRERELEASE_BUCKET}/artifacts/downloads
  depends_on:
  - package
  - redis-integration-tests
  - memcached-integration-tests
  environment:
    GCP_GRAFANA_UPLOAD_KEY:
      from_secret: gcp_key
    PRERELEASE_BUCKET:
      from_secret: prerelease_bucket
  image: grafana/grafana-ci-deploy:1.3.1
  name: upload-packages
- commands:
  - ./bin/grabpl package --jobs 8 --edition enterprise2 --build-id ${DRONE_BUILD_NUMBER}
    --no-pull-enterprise --variants linux-x64 --sign
  depends_on:
  - build-plugins
  - build-backend
  - build-frontend
  - build-backend-enterprise2
  - test-backend-enterprise2
  environment:
    GITHUB_TOKEN:
      from_secret: github_token
    GPG_KEY_PASSWORD:
      from_secret: gpg_key_password
    GPG_PRIV_KEY:
      from_secret: gpg_priv_key
    GPG_PUB_KEY:
      from_secret: gpg_pub_key
    GRAFANA_API_KEY:
      from_secret: grafana_api_key
  image: grafana/build-container:1.4.8
  name: package-enterprise2
- commands:
  - ./bin/grabpl upload-cdn --edition enterprise2 --bucket "$${PRERELEASE_BUCKET}/artifacts/static-assets"
  depends_on:
  - package-enterprise2
  environment:
    GCP_GRAFANA_UPLOAD_KEY:
      from_secret: gcp_key
    PRERELEASE_BUCKET:
      from_secret: prerelease_bucket
  image: grafana/grafana-ci-deploy:1.3.1
  name: upload-cdn-assets-enterprise2
- commands:
  - ./bin/grabpl upload-packages --edition enterprise2 --packages-bucket $${PRERELEASE_BUCKET}/artifacts/downloads-enterprise2
  depends_on:
  - package-enterprise2
  - redis-integration-tests
  - memcached-integration-tests
  environment:
    GCP_GRAFANA_UPLOAD_KEY:
      from_secret: gcp_key
    PRERELEASE_BUCKET:
      from_secret: prerelease_bucket
  image: grafana/grafana-ci-deploy:1.3.1
  name: upload-packages-enterprise2
trigger:
  ref:
  - refs/heads/v[0-9]*
type: docker
volumes:
- name: cypress_cache
  temp: {}
- host:
    path: /var/run/docker.sock
  name: docker
---
clone:
  disable: true
depends_on:
- enterprise-build-release-branch
image_pull_secrets:
- dockerconfigjson
kind: pipeline
name: enterprise-windows-release-branch
platform:
  arch: amd64
  os: windows
  version: "1809"
services: []
steps:
- commands:
  - echo $env:DRONE_RUNNER_NAME
  image: mcr.microsoft.com/windows:1809
  name: identify-runner
- commands:
  - $$ProgressPreference = "SilentlyContinue"
  - Invoke-WebRequest https://grafana-downloads.storage.googleapis.com/grafana-build-pipeline/v2.7.4/windows/grabpl.exe
    -OutFile grabpl.exe
  - git clone "https://$$env:GITHUB_TOKEN@github.com/grafana/grafana-enterprise.git"
  - cd grafana-enterprise
  - git checkout $$env:DRONE_BRANCH
  environment:
    GITHUB_TOKEN:
      from_secret: github_token
  image: grafana/ci-wix:0.1.1
  name: clone
- commands:
  - cp -r grafana-enterprise C:\App\grafana-enterprise
  - rm -r -force grafana-enterprise
  - cp grabpl.exe C:\App\grabpl.exe
  - rm -force grabpl.exe
  - C:\App\grabpl.exe init-enterprise C:\App\grafana-enterprise
  - cp C:\App\grabpl.exe grabpl.exe
  depends_on:
  - clone
  image: grafana/ci-wix:0.1.1
  name: initialize
- commands:
  - $$gcpKey = $$env:GCP_KEY
  - '[System.Text.Encoding]::UTF8.GetString([System.Convert]::FromBase64String($$gcpKey))
    > gcpkey.json'
  - dos2unix gcpkey.json
  - gcloud auth activate-service-account --key-file=gcpkey.json
  - rm gcpkey.json
  - cp C:\App\nssm-2.24.zip .
  depends_on:
  - initialize
  environment:
    GCP_KEY:
      from_secret: gcp_key
    PRERELEASE_BUCKET:
      from_secret: prerelease_bucket
  image: grafana/ci-wix:0.1.1
  name: build-windows-installer
trigger:
  ref:
  - refs/heads/v[0-9]*
type: docker
volumes:
- name: cypress_cache
  temp: {}
- host:
    path: /var/run/docker.sock
  name: docker
---
depends_on:
- oss-build-release-branch
- oss-windows-release-branch
- enterprise-build-release-branch
- enterprise-windows-release-branch
kind: pipeline
name: notify-release-branch
platform:
  arch: amd64
  os: linux
steps:
- image: plugins/slack
  name: slack
  settings:
    channel: grafana-ci-notifications
    template: |-
      Build {{build.number}} failed for commit: <https://github.com/{{repo.owner}}/{{repo.name}}/commit/{{build.commit}}|{{ truncate build.commit 8 }}>: {{build.link}}
      Branch: <https://github.com/{{ repo.owner }}/{{ repo.name }}/commits/{{ build.branch }}|{{ build.branch }}>
      Author: {{build.author}}
    webhook:
      from_secret: slack_webhook
trigger:
  ref:
  - refs/heads/v[0-9]*
  status:
  - failure
type: docker
---
kind: pipeline
name: scan-grafana/grafana:latest-image
platform:
  arch: amd64
  os: linux
steps:
- commands:
  - trivy --exit-code 0 --severity UNKNOWN,LOW,MEDIUM grafana/grafana:latest
  image: aquasec/trivy:0.21.0
  name: scan-unkown-low-medium-vulnerabilities
- commands:
  - trivy --exit-code 1 --severity HIGH,CRITICAL grafana/grafana:latest
  image: aquasec/trivy:0.21.0
  name: scan-high-critical-vulnerabilities
- image: plugins/slack
  name: slack-notify-failure
  settings:
    channel: grafana-backend-ops
    template: 'Nightly docker image scan job for grafana/grafana:latest failed: {{build.link}}'
    webhook:
      from_secret: slack_webhook_backend
  when:
    status: failure
trigger:
  cron: nightly
  event: cron
type: docker
---
kind: pipeline
name: scan-grafana/grafana:main-image
platform:
  arch: amd64
  os: linux
steps:
- commands:
  - trivy --exit-code 0 --severity UNKNOWN,LOW,MEDIUM grafana/grafana:main
  image: aquasec/trivy:0.21.0
  name: scan-unkown-low-medium-vulnerabilities
- commands:
  - trivy --exit-code 1 --severity HIGH,CRITICAL grafana/grafana:main
  image: aquasec/trivy:0.21.0
  name: scan-high-critical-vulnerabilities
- image: plugins/slack
  name: slack-notify-failure
  settings:
    channel: grafana-backend-ops
    template: 'Nightly docker image scan job for grafana/grafana:main failed: {{build.link}}'
    webhook:
      from_secret: slack_webhook_backend
  when:
    status: failure
trigger:
  cron: nightly
  event: cron
type: docker
---
kind: pipeline
name: scan-grafana/grafana:latest-ubuntu-image
platform:
  arch: amd64
  os: linux
steps:
- commands:
  - trivy --exit-code 0 --severity UNKNOWN,LOW,MEDIUM grafana/grafana:latest-ubuntu
  image: aquasec/trivy:0.21.0
  name: scan-unkown-low-medium-vulnerabilities
- commands:
  - trivy --exit-code 1 --severity HIGH,CRITICAL grafana/grafana:latest-ubuntu
  image: aquasec/trivy:0.21.0
  name: scan-high-critical-vulnerabilities
- image: plugins/slack
  name: slack-notify-failure
  settings:
    channel: grafana-backend-ops
    template: 'Nightly docker image scan job for grafana/grafana:latest-ubuntu failed:
      {{build.link}}'
    webhook:
      from_secret: slack_webhook_backend
  when:
    status: failure
trigger:
  cron: nightly
  event: cron
type: docker
---
kind: pipeline
name: scan-grafana/grafana:main-ubuntu-image
platform:
  arch: amd64
  os: linux
steps:
- commands:
  - trivy --exit-code 0 --severity UNKNOWN,LOW,MEDIUM grafana/grafana:main-ubuntu
  image: aquasec/trivy:0.21.0
  name: scan-unkown-low-medium-vulnerabilities
- commands:
  - trivy --exit-code 1 --severity HIGH,CRITICAL grafana/grafana:main-ubuntu
  image: aquasec/trivy:0.21.0
  name: scan-high-critical-vulnerabilities
- image: plugins/slack
  name: slack-notify-failure
  settings:
    channel: grafana-backend-ops
    template: 'Nightly docker image scan job for grafana/grafana:main-ubuntu failed:
      {{build.link}}'
    webhook:
      from_secret: slack_webhook_backend
  when:
    status: failure
trigger:
  cron: nightly
  event: cron
type: docker
---
>>>>>>> 2ead937a
get:
  name: .dockerconfigjson
  path: secret/data/common/gcr
kind: secret
name: dockerconfigjson
---
get:
  name: pat
  path: infra/data/ci/github/grafanabot
kind: secret
name: github_token
---
get:
  name: machine-user-token
  path: infra/data/ci/drone
kind: secret
name: drone_token
---
get:
  name: credentials.json
  path: infra/data/ci/terraform/google
kind: secret
name: tf_google_credentials
---
get:
  name: access-key
  path: infra/data/ci/test-drone-caching
kind: secret
name: access_key
---
get:
  name: secret
  path: infra/data/ci/test-drone-caching
kind: secret
name: secret
---
get:
  name: bucket
  path: infra/data/ci/grafana/prerelease
kind: secret
name: prerelease_bucket
---
kind: signature
<<<<<<< HEAD
hmac: 2723619b68a0eecd8dcfe43a85dfb33365a361155111e16da269c96181b239df
=======
hmac: 173e39ecf08a1c29f188e30e65c362e9ccb47776411c6e7cd2365b2fe18dfeb4
>>>>>>> 2ead937a

...<|MERGE_RESOLUTION|>--- conflicted
+++ resolved
@@ -205,3791 +205,6 @@
     path: /var/run/docker.sock
   name: docker
 ---
-<<<<<<< HEAD
-=======
-depends_on: []
-kind: pipeline
-name: pr-integration-tests
-node:
-  type: no-parallel
-platform:
-  arch: amd64
-  os: linux
-services:
-- environment:
-    POSTGRES_DB: grafanatest
-    POSTGRES_PASSWORD: grafanatest
-    POSTGRES_USER: grafanatest
-  image: postgres:12.3-alpine
-  name: postgres
-- environment:
-    MYSQL_DATABASE: grafana_tests
-    MYSQL_PASSWORD: password
-    MYSQL_ROOT_PASSWORD: rootpass
-    MYSQL_USER: grafana
-  image: mysql:5.6.48
-  name: mysql
-steps:
-- commands:
-  - mkdir -p bin
-  - curl -fL -o bin/grabpl https://grafana-downloads.storage.googleapis.com/grafana-build-pipeline/v2.7.4/grabpl
-  - chmod +x bin/grabpl
-  image: byrnedo/alpine-curl:0.1.8
-  name: grabpl
-- commands:
-  - echo $DRONE_RUNNER_NAME
-  image: alpine:3.14.3
-  name: identify-runner
-- commands:
-  - make gen-go
-  - ./bin/grabpl gen-version --build-id ${DRONE_BUILD_NUMBER}
-  - yarn install --immutable
-  image: grafana/build-container:1.4.8
-  name: initialize
-- commands:
-  - apt-get update
-  - apt-get install -yq postgresql-client
-  - dockerize -wait tcp://postgres:5432 -timeout 120s
-  - psql -p 5432 -h postgres -U grafanatest -d grafanatest -f devenv/docker/blocks/postgres_tests/setup.sql
-  - go clean -testcache
-  - ./bin/grabpl integration-tests --database postgres
-  depends_on:
-  - grabpl
-  environment:
-    GRAFANA_TEST_DB: postgres
-    PGPASSWORD: grafanatest
-    POSTGRES_HOST: postgres
-  image: grafana/build-container:1.4.8
-  name: postgres-integration-tests
-- commands:
-  - apt-get update
-  - apt-get install -yq default-mysql-client
-  - dockerize -wait tcp://mysql:3306 -timeout 120s
-  - cat devenv/docker/blocks/mysql_tests/setup.sql | mysql -h mysql -P 3306 -u root
-    -prootpass
-  - go clean -testcache
-  - ./bin/grabpl integration-tests --database mysql
-  depends_on:
-  - grabpl
-  environment:
-    GRAFANA_TEST_DB: mysql
-    MYSQL_HOST: mysql
-  image: grafana/build-container:1.4.8
-  name: mysql-integration-tests
-trigger:
-  event:
-  - pull_request
-type: docker
-volumes:
-- name: cypress_cache
-  temp: {}
-- host:
-    path: /var/run/docker.sock
-  name: docker
----
-depends_on: []
-kind: pipeline
-name: build-main
-node:
-  type: no-parallel
-platform:
-  arch: amd64
-  os: linux
-services:
-- environment:
-    POSTGRES_DB: grafanatest
-    POSTGRES_PASSWORD: grafanatest
-    POSTGRES_USER: grafanatest
-  image: postgres:12.3-alpine
-  name: postgres
-- environment:
-    MYSQL_DATABASE: grafana_tests
-    MYSQL_PASSWORD: password
-    MYSQL_ROOT_PASSWORD: rootpass
-    MYSQL_USER: grafana
-  image: mysql:5.6.48
-  name: mysql
-steps:
-- commands:
-  - mkdir -p bin
-  - curl -fL -o bin/grabpl https://grafana-downloads.storage.googleapis.com/grafana-build-pipeline/v2.7.4/grabpl
-  - chmod +x bin/grabpl
-  image: byrnedo/alpine-curl:0.1.8
-  name: grabpl
-- commands:
-  - echo $DRONE_RUNNER_NAME
-  image: alpine:3.14.3
-  name: identify-runner
-- commands:
-  - make gen-go
-  - ./bin/grabpl gen-version --build-id ${DRONE_BUILD_NUMBER}
-  - yarn install --immutable
-  image: grafana/build-container:1.4.8
-  name: initialize
-- commands:
-  - ./bin/grabpl verify-drone
-  depends_on:
-  - grabpl
-  image: byrnedo/alpine-curl:0.1.8
-  name: lint-drone
-- image: grafana/drone-downstream
-  name: trigger-enterprise-downstream
-  settings:
-    params:
-    - SOURCE_BUILD_NUMBER=${DRONE_BUILD_NUMBER}
-    - SOURCE_COMMIT=${DRONE_COMMIT}
-    repositories:
-    - grafana/grafana-enterprise@main
-    server: https://drone.grafana.net
-    token:
-      from_secret: drone_token
-- commands:
-  - |-
-    echo -e "unknwon
-    referer
-    errorstring
-    eror
-    iam
-    wan" > words_to_ignore.txt
-  - codespell -I words_to_ignore.txt docs/
-  - rm words_to_ignore.txt
-  depends_on:
-  - initialize
-  image: grafana/build-container:1.4.8
-  name: codespell
-- commands:
-  - ./bin/grabpl shellcheck
-  depends_on:
-  - initialize
-  image: grafana/build-container:1.4.8
-  name: shellcheck
-- commands:
-  - ./bin/grabpl lint-backend --edition oss
-  depends_on:
-  - initialize
-  environment:
-    CGO_ENABLED: "1"
-  image: grafana/build-container:1.4.8
-  name: lint-backend
-- commands:
-  - yarn run prettier:check
-  - yarn run lint
-  - yarn run typecheck
-  depends_on:
-  - initialize
-  environment:
-    TEST_MAX_WORKERS: 50%
-  image: grafana/build-container:1.4.8
-  name: lint-frontend
-- commands:
-  - ./bin/grabpl test-backend --edition oss
-  depends_on:
-  - initialize
-  image: grafana/build-container:1.4.8
-  name: test-backend
-- commands:
-  - ./bin/grabpl integration-tests --edition oss
-  depends_on:
-  - initialize
-  image: grafana/build-container:1.4.8
-  name: test-backend-integration
-- commands:
-  - yarn run ci:test-frontend
-  depends_on:
-  - initialize
-  environment:
-    TEST_MAX_WORKERS: 50%
-  image: grafana/build-container:1.4.8
-  name: test-frontend
-- commands:
-  - apt-get update
-  - apt-get install -yq postgresql-client
-  - dockerize -wait tcp://postgres:5432 -timeout 120s
-  - psql -p 5432 -h postgres -U grafanatest -d grafanatest -f devenv/docker/blocks/postgres_tests/setup.sql
-  - go clean -testcache
-  - ./bin/grabpl integration-tests --database postgres
-  depends_on:
-  - grabpl
-  environment:
-    GRAFANA_TEST_DB: postgres
-    PGPASSWORD: grafanatest
-    POSTGRES_HOST: postgres
-  image: grafana/build-container:1.4.8
-  name: postgres-integration-tests
-- commands:
-  - apt-get update
-  - apt-get install -yq default-mysql-client
-  - dockerize -wait tcp://mysql:3306 -timeout 120s
-  - cat devenv/docker/blocks/mysql_tests/setup.sql | mysql -h mysql -P 3306 -u root
-    -prootpass
-  - go clean -testcache
-  - ./bin/grabpl integration-tests --database mysql
-  depends_on:
-  - grabpl
-  environment:
-    GRAFANA_TEST_DB: mysql
-    MYSQL_HOST: mysql
-  image: grafana/build-container:1.4.8
-  name: mysql-integration-tests
-- commands:
-  - ./bin/grabpl build-backend --jobs 8 --edition oss --build-id ${DRONE_BUILD_NUMBER}
-    --no-pull-enterprise
-  depends_on:
-  - initialize
-  environment: {}
-  image: grafana/build-container:1.4.8
-  name: build-backend
-- commands:
-  - ./bin/grabpl build-frontend --jobs 8 --no-install-deps --edition oss --build-id
-    ${DRONE_BUILD_NUMBER} --no-pull-enterprise
-  depends_on:
-  - initialize
-  environment:
-    NODE_OPTIONS: --max_old_space_size=8192
-  image: grafana/build-container:1.4.8
-  name: build-frontend
-- commands:
-  - ./bin/grabpl build-plugins --jobs 8 --edition oss --no-install-deps --sign --signing-admin
-  depends_on:
-  - initialize
-  environment:
-    GRAFANA_API_KEY:
-      from_secret: grafana_api_key
-  image: grafana/build-container:1.4.8
-  name: build-plugins
-- commands:
-  - ./bin/linux-amd64/grafana-cli cue validate-schema --grafana-root .
-  depends_on:
-  - build-backend
-  image: grafana/build-container:1.4.8
-  name: validate-scuemata
-- commands:
-  - '# Make sure the git tree is clean.'
-  - '# Stashing changes, since packages that were produced in build-backend step are
-    needed.'
-  - git stash
-  - ./bin/linux-amd64/grafana-cli cue gen-ts --grafana-root .
-  - '# The above command generates Typescript files (*.gen.ts) from all appropriate
-    .cue files.'
-  - '# It is required that the generated Typescript be in sync with the input CUE
-    files.'
-  - '# ...Modulo eslint auto-fixes...:'
-  - yarn run eslint . --ext .gen.ts --fix
-  - '# If any filenames are emitted by the below script, run the generator command
-    `grafana-cli cue gen-ts` locally and commit the result.'
-  - ./scripts/clean-git-or-error.sh
-  - '# Un-stash changes.'
-  - git stash pop
-  depends_on:
-  - validate-scuemata
-  image: grafana/build-container:1.4.8
-  name: ensure-cuetsified
-- commands:
-  - ./bin/grabpl package --jobs 8 --edition oss --build-id ${DRONE_BUILD_NUMBER} --no-pull-enterprise
-    --sign
-  depends_on:
-  - build-plugins
-  - build-backend
-  - build-frontend
-  environment:
-    GITHUB_TOKEN:
-      from_secret: github_token
-    GPG_KEY_PASSWORD:
-      from_secret: gpg_key_password
-    GPG_PRIV_KEY:
-      from_secret: gpg_priv_key
-    GPG_PUB_KEY:
-      from_secret: gpg_pub_key
-    GRAFANA_API_KEY:
-      from_secret: grafana_api_key
-  image: grafana/build-container:1.4.8
-  name: package
-- commands:
-  - yarn run cypress install
-  depends_on:
-  - package
-  image: grafana/ci-e2e:12.19.0-1
-  name: cypress
-  volumes:
-  - name: cypress_cache
-    path: /root/.cache/Cypress
-- commands:
-  - ./e2e/start-server
-  depends_on:
-  - package
-  detach: true
-  environment:
-    PORT: 3001
-  image: grafana/build-container:1.4.8
-  name: end-to-end-tests-server
-- commands:
-  - ./bin/grabpl e2e-tests --port 3001 --suite dashboards-suite
-  depends_on:
-  - cypress
-  environment:
-    HOST: end-to-end-tests-server
-  image: grafana/ci-e2e:12.19.0-1
-  name: end-to-end-tests-dashboards-suite
-  volumes:
-  - name: cypress_cache
-    path: /root/.cache/Cypress
-- commands:
-  - ./bin/grabpl e2e-tests --port 3001 --suite smoke-tests-suite
-  depends_on:
-  - cypress
-  environment:
-    HOST: end-to-end-tests-server
-  image: grafana/ci-e2e:12.19.0-1
-  name: end-to-end-tests-smoke-tests-suite
-  volumes:
-  - name: cypress_cache
-    path: /root/.cache/Cypress
-- commands:
-  - ./bin/grabpl e2e-tests --port 3001 --suite panels-suite
-  depends_on:
-  - cypress
-  environment:
-    HOST: end-to-end-tests-server
-  image: grafana/ci-e2e:12.19.0-1
-  name: end-to-end-tests-panels-suite
-  volumes:
-  - name: cypress_cache
-    path: /root/.cache/Cypress
-- commands:
-  - ./bin/grabpl e2e-tests --port 3001 --suite various-suite
-  depends_on:
-  - cypress
-  environment:
-    HOST: end-to-end-tests-server
-  image: grafana/ci-e2e:12.19.0-1
-  name: end-to-end-tests-various-suite
-  volumes:
-  - name: cypress_cache
-    path: /root/.cache/Cypress
-- commands:
-  - yarn storybook:build
-  - ./bin/grabpl verify-storybook
-  depends_on:
-  - build-frontend
-  environment:
-    NODE_OPTIONS: --max_old_space_size=4096
-  image: grafana/build-container:1.4.8
-  name: build-storybook
-- commands:
-  - printenv GCP_KEY | base64 -d > /tmp/gcpkey.json
-  - gcloud auth activate-service-account --key-file=/tmp/gcpkey.json
-  - gsutil -m rsync -d -r ./packages/grafana-ui/dist/storybook gs://$${PRERELEASE_BUCKET}/artifacts/storybook/canary
-  depends_on:
-  - build-storybook
-  - end-to-end-tests-dashboards-suite
-  - end-to-end-tests-panels-suite
-  - end-to-end-tests-smoke-tests-suite
-  - end-to-end-tests-various-suite
-  environment:
-    GCP_KEY:
-      from_secret: gcp_key
-    PRERELEASE_BUCKET:
-      from_secret: prerelease_bucket
-  image: grafana/grafana-ci-deploy:1.3.1
-  name: publish-storybook
-- commands:
-  - yarn wait-on http://$HOST:$PORT
-  - pa11y-ci --config .pa11yci.conf.js --json > pa11y-ci-results.json
-  depends_on:
-  - end-to-end-tests-server
-  environment:
-    GRAFANA_MISC_STATS_API_KEY:
-      from_secret: grafana_misc_stats_api_key
-    HOST: end-to-end-tests-server
-    PORT: 3001
-  failure: ignore
-  image: hugohaggmark/docker-puppeteer
-  name: test-a11y-frontend
-- commands:
-  - ./scripts/ci-frontend-metrics.sh | ./bin/grabpl publish-metrics $${GRAFANA_MISC_STATS_API_KEY}
-  depends_on:
-  - test-a11y-frontend
-  environment:
-    GRAFANA_MISC_STATS_API_KEY:
-      from_secret: grafana_misc_stats_api_key
-  failure: ignore
-  image: grafana/build-container:1.4.8
-  name: publish-frontend-metrics
-- commands:
-  - ./scripts/ci-reference-docs-lint.sh ci
-  depends_on:
-  - build-frontend
-  image: grafana/build-container:1.4.8
-  name: build-frontend-docs
-- commands:
-  - ls dist/*.tar.gz*
-  - cp dist/*.tar.gz* packaging/docker/
-  depends_on:
-  - package
-  image: grafana/build-container:1.4.8
-  name: copy-packages-for-docker
-- depends_on:
-  - copy-packages-for-docker
-  image: grafana/drone-grafana-docker:0.3.2
-  name: build-docker-images
-  settings:
-    dry_run: false
-    edition: oss
-    password:
-      from_secret: docker_password
-    ubuntu: false
-    username:
-      from_secret: docker_user
-- depends_on:
-  - copy-packages-for-docker
-  image: grafana/drone-grafana-docker:0.3.2
-  name: build-docker-images-ubuntu
-  settings:
-    dry_run: false
-    edition: oss
-    password:
-      from_secret: docker_password
-    ubuntu: true
-    username:
-      from_secret: docker_user
-- commands:
-  - ./scripts/circle-release-canary-packages.sh
-  depends_on:
-  - end-to-end-tests-dashboards-suite
-  - end-to-end-tests-panels-suite
-  - end-to-end-tests-smoke-tests-suite
-  - end-to-end-tests-various-suite
-  environment:
-    GITHUB_PACKAGE_TOKEN:
-      from_secret: github_package_token
-  image: grafana/build-container:1.4.8
-  name: release-canary-npm-packages
-- commands:
-  - ./bin/grabpl upload-packages --edition oss --packages-bucket grafana-downloads
-  depends_on:
-  - end-to-end-tests-dashboards-suite
-  - end-to-end-tests-panels-suite
-  - end-to-end-tests-smoke-tests-suite
-  - end-to-end-tests-various-suite
-  environment:
-    GCP_GRAFANA_UPLOAD_KEY:
-      from_secret: gcp_key
-    PRERELEASE_BUCKET:
-      from_secret: prerelease_bucket
-  image: grafana/grafana-ci-deploy:1.3.1
-  name: upload-packages
-- commands:
-  - ./bin/grabpl upload-cdn --edition oss --bucket "grafana-static-assets"
-  depends_on:
-  - end-to-end-tests-server
-  environment:
-    GCP_GRAFANA_UPLOAD_KEY:
-      from_secret: gcp_key
-    PRERELEASE_BUCKET:
-      from_secret: prerelease_bucket
-  image: grafana/grafana-ci-deploy:1.3.1
-  name: upload-cdn-assets
-trigger:
-  branch: main
-  event:
-  - push
-type: docker
-volumes:
-- name: cypress_cache
-  temp: {}
-- host:
-    path: /var/run/docker.sock
-  name: docker
----
-depends_on:
-- build-main
-kind: pipeline
-name: windows-main
-platform:
-  arch: amd64
-  os: windows
-  version: "1809"
-services: []
-steps:
-- commands:
-  - echo $env:DRONE_RUNNER_NAME
-  image: mcr.microsoft.com/windows:1809
-  name: identify-runner
-- commands:
-  - $$ProgressPreference = "SilentlyContinue"
-  - Invoke-WebRequest https://grafana-downloads.storage.googleapis.com/grafana-build-pipeline/v2.7.4/windows/grabpl.exe
-    -OutFile grabpl.exe
-  image: grafana/ci-wix:0.1.1
-  name: initialize
-- commands:
-  - $$gcpKey = $$env:GCP_KEY
-  - '[System.Text.Encoding]::UTF8.GetString([System.Convert]::FromBase64String($$gcpKey))
-    > gcpkey.json'
-  - dos2unix gcpkey.json
-  - gcloud auth activate-service-account --key-file=gcpkey.json
-  - rm gcpkey.json
-  - cp C:\App\nssm-2.24.zip .
-  - .\grabpl.exe windows-installer --edition oss --build-id $$env:DRONE_BUILD_NUMBER
-  - $$fname = ((Get-Childitem grafana*.msi -name) -split "`n")[0]
-  - gsutil cp $$fname gs://%PRERELEASE_BUCKET%/artifacts/downloads/oss/main/
-  - gsutil cp "$$fname.sha256" gs://%PRERELEASE_BUCKET%/artifacts/downloads/oss/main/
-  depends_on:
-  - initialize
-  environment:
-    GCP_KEY:
-      from_secret: gcp_key
-    PRERELEASE_BUCKET:
-      from_secret: prerelease_bucket
-  image: grafana/ci-wix:0.1.1
-  name: build-windows-installer
-trigger:
-  branch: main
-  event:
-  - push
-type: docker
-volumes:
-- name: cypress_cache
-  temp: {}
-- host:
-    path: /var/run/docker.sock
-  name: docker
----
-depends_on: []
-kind: pipeline
-name: notify-drone-changes
-platform:
-  arch: amd64
-  os: linux
-steps:
-- image: plugins/slack
-  name: slack
-  settings:
-    channel: slack-webhooks-test
-    template: "`.drone.yml` and `starlark` files have been changed on the OSS repo,
-      by: {{build.author}}. \nBranch: <https://github.com/{{ repo.owner }}/{{ repo.name
-      }}/commits/{{ build.branch }}|{{ build.branch }}>\nCommit hash: <https://github.com/{{repo.owner}}/{{repo.name}}/commit/{{build.commit}}|{{
-      truncate build.commit 8 }}>"
-    webhook:
-      from_secret: drone-changes-webhook
-trigger:
-  branch: main
-  event:
-  - push
-  paths:
-    exclude:
-    - exclude
-    include:
-    - .drone.yml
-type: docker
----
-depends_on:
-- build-main
-- windows-main
-kind: pipeline
-name: publish-main
-node:
-  type: no-parallel
-platform:
-  arch: amd64
-  os: linux
-services: []
-steps:
-- commands:
-  - mkdir -p bin
-  - curl -fL -o bin/grabpl https://grafana-downloads.storage.googleapis.com/grafana-build-pipeline/v2.7.4/grabpl
-  - chmod +x bin/grabpl
-  image: byrnedo/alpine-curl:0.1.8
-  name: grabpl
-- commands:
-  - echo $DRONE_RUNNER_NAME
-  image: alpine:3.14.3
-  name: identify-runner
-- commands:
-  - make gen-go
-  image: grafana/build-container:1.4.8
-  name: initialize
-- commands:
-  - printenv GCP_KEY | base64 -d > /tmp/gcpkey.json
-  - ./bin/grabpl publish-packages --edition oss --gcp-key /tmp/gcpkey.json --build-id
-    ${DRONE_BUILD_NUMBER}
-  depends_on:
-  - initialize
-  environment:
-    GCP_KEY:
-      from_secret: gcp_key
-    GPG_KEY_PASSWORD:
-      from_secret: gpg_key_password
-    GPG_PRIV_KEY:
-      from_secret: gpg_priv_key
-    GPG_PUB_KEY:
-      from_secret: gpg_pub_key
-    GRAFANA_COM_API_KEY:
-      from_secret: grafana_api_key
-  image: grafana/grafana-ci-deploy:1.3.1
-  name: publish-packages-oss
-trigger:
-  branch: main
-  event:
-  - push
-type: docker
-volumes:
-- name: cypress_cache
-  temp: {}
-- host:
-    path: /var/run/docker.sock
-  name: docker
----
-depends_on:
-- build-main
-- windows-main
-- publish-main
-kind: pipeline
-name: notify-main
-platform:
-  arch: amd64
-  os: linux
-steps:
-- image: plugins/slack
-  name: slack
-  settings:
-    channel: grafana-ci-notifications
-    template: |-
-      Build {{build.number}} failed for commit: <https://github.com/{{repo.owner}}/{{repo.name}}/commit/{{build.commit}}|{{ truncate build.commit 8 }}>: {{build.link}}
-      Branch: <https://github.com/{{ repo.owner }}/{{ repo.name }}/commits/{{ build.branch }}|{{ build.branch }}>
-      Author: {{build.author}}
-    webhook:
-      from_secret: slack_webhook
-trigger:
-  branch: main
-  event:
-  - push
-  status:
-  - failure
-type: docker
----
-depends_on: []
-kind: pipeline
-name: oss-build-release
-node:
-  type: no-parallel
-platform:
-  arch: amd64
-  os: linux
-services:
-- environment:
-    POSTGRES_DB: grafanatest
-    POSTGRES_PASSWORD: grafanatest
-    POSTGRES_USER: grafanatest
-  image: postgres:12.3-alpine
-  name: postgres
-- environment:
-    MYSQL_DATABASE: grafana_tests
-    MYSQL_PASSWORD: password
-    MYSQL_ROOT_PASSWORD: rootpass
-    MYSQL_USER: grafana
-  image: mysql:5.6.48
-  name: mysql
-steps:
-- commands:
-  - mkdir -p bin
-  - curl -fL -o bin/grabpl https://grafana-downloads.storage.googleapis.com/grafana-build-pipeline/v2.7.4/grabpl
-  - chmod +x bin/grabpl
-  image: byrnedo/alpine-curl:0.1.8
-  name: grabpl
-- commands:
-  - echo $DRONE_RUNNER_NAME
-  image: alpine:3.14.3
-  name: identify-runner
-- commands:
-  - make gen-go
-  - ./bin/grabpl verify-version ${DRONE_TAG}
-  - ./bin/grabpl gen-version ${DRONE_TAG}
-  - yarn install --immutable
-  image: grafana/build-container:1.4.8
-  name: initialize
-- commands:
-  - |-
-    echo -e "unknwon
-    referer
-    errorstring
-    eror
-    iam
-    wan" > words_to_ignore.txt
-  - codespell -I words_to_ignore.txt docs/
-  - rm words_to_ignore.txt
-  depends_on:
-  - initialize
-  image: grafana/build-container:1.4.8
-  name: codespell
-- commands:
-  - ./bin/grabpl shellcheck
-  depends_on:
-  - initialize
-  image: grafana/build-container:1.4.8
-  name: shellcheck
-- commands:
-  - ./bin/grabpl lint-backend --edition oss
-  depends_on:
-  - initialize
-  environment:
-    CGO_ENABLED: "1"
-  image: grafana/build-container:1.4.8
-  name: lint-backend
-- commands:
-  - yarn run prettier:check
-  - yarn run lint
-  - yarn run typecheck
-  depends_on:
-  - initialize
-  environment:
-    TEST_MAX_WORKERS: 50%
-  image: grafana/build-container:1.4.8
-  name: lint-frontend
-- commands:
-  - ./bin/grabpl test-backend --edition oss
-  depends_on:
-  - initialize
-  image: grafana/build-container:1.4.8
-  name: test-backend
-- commands:
-  - ./bin/grabpl integration-tests --edition oss
-  depends_on:
-  - initialize
-  image: grafana/build-container:1.4.8
-  name: test-backend-integration
-- commands:
-  - yarn run ci:test-frontend
-  depends_on:
-  - initialize
-  environment:
-    TEST_MAX_WORKERS: 50%
-  image: grafana/build-container:1.4.8
-  name: test-frontend
-- commands:
-  - apt-get update
-  - apt-get install -yq postgresql-client
-  - dockerize -wait tcp://postgres:5432 -timeout 120s
-  - psql -p 5432 -h postgres -U grafanatest -d grafanatest -f devenv/docker/blocks/postgres_tests/setup.sql
-  - go clean -testcache
-  - ./bin/grabpl integration-tests --database postgres
-  depends_on:
-  - grabpl
-  environment:
-    GRAFANA_TEST_DB: postgres
-    PGPASSWORD: grafanatest
-    POSTGRES_HOST: postgres
-  image: grafana/build-container:1.4.8
-  name: postgres-integration-tests
-- commands:
-  - apt-get update
-  - apt-get install -yq default-mysql-client
-  - dockerize -wait tcp://mysql:3306 -timeout 120s
-  - cat devenv/docker/blocks/mysql_tests/setup.sql | mysql -h mysql -P 3306 -u root
-    -prootpass
-  - go clean -testcache
-  - ./bin/grabpl integration-tests --database mysql
-  depends_on:
-  - grabpl
-  environment:
-    GRAFANA_TEST_DB: mysql
-    MYSQL_HOST: mysql
-  image: grafana/build-container:1.4.8
-  name: mysql-integration-tests
-- commands:
-  - ./bin/grabpl build-backend --jobs 8 --edition oss --github-token $${GITHUB_TOKEN}
-    --no-pull-enterprise ${DRONE_TAG}
-  depends_on:
-  - initialize
-  environment:
-    GITHUB_TOKEN:
-      from_secret: github_token
-  image: grafana/build-container:1.4.8
-  name: build-backend
-- commands:
-  - ./bin/grabpl build-frontend --jobs 8 --github-token $${GITHUB_TOKEN} --no-install-deps
-    --edition oss --no-pull-enterprise ${DRONE_TAG}
-  depends_on:
-  - initialize
-  environment:
-    NODE_OPTIONS: --max_old_space_size=8192
-  image: grafana/build-container:1.4.8
-  name: build-frontend
-- commands:
-  - ./bin/grabpl build-plugins --jobs 8 --edition oss --no-install-deps --sign --signing-admin
-  depends_on:
-  - initialize
-  environment:
-    GRAFANA_API_KEY:
-      from_secret: grafana_api_key
-  image: grafana/build-container:1.4.8
-  name: build-plugins
-- commands:
-  - ./bin/linux-amd64/grafana-cli cue validate-schema --grafana-root .
-  depends_on:
-  - build-backend
-  image: grafana/build-container:1.4.8
-  name: validate-scuemata
-- commands:
-  - '# Make sure the git tree is clean.'
-  - '# Stashing changes, since packages that were produced in build-backend step are
-    needed.'
-  - git stash
-  - ./bin/linux-amd64/grafana-cli cue gen-ts --grafana-root .
-  - '# The above command generates Typescript files (*.gen.ts) from all appropriate
-    .cue files.'
-  - '# It is required that the generated Typescript be in sync with the input CUE
-    files.'
-  - '# ...Modulo eslint auto-fixes...:'
-  - yarn run eslint . --ext .gen.ts --fix
-  - '# If any filenames are emitted by the below script, run the generator command
-    `grafana-cli cue gen-ts` locally and commit the result.'
-  - ./scripts/clean-git-or-error.sh
-  - '# Un-stash changes.'
-  - git stash pop
-  depends_on:
-  - validate-scuemata
-  image: grafana/build-container:1.4.8
-  name: ensure-cuetsified
-- commands:
-  - ./bin/grabpl package --jobs 8 --edition oss --github-token $${GITHUB_TOKEN} --no-pull-enterprise
-    --sign ${DRONE_TAG}
-  depends_on:
-  - build-plugins
-  - build-backend
-  - build-frontend
-  environment:
-    GITHUB_TOKEN:
-      from_secret: github_token
-    GPG_KEY_PASSWORD:
-      from_secret: gpg_key_password
-    GPG_PRIV_KEY:
-      from_secret: gpg_priv_key
-    GPG_PUB_KEY:
-      from_secret: gpg_pub_key
-    GRAFANA_API_KEY:
-      from_secret: grafana_api_key
-  image: grafana/build-container:1.4.8
-  name: package
-- commands:
-  - yarn run cypress install
-  depends_on:
-  - package
-  image: grafana/ci-e2e:12.19.0-1
-  name: cypress
-  volumes:
-  - name: cypress_cache
-    path: /root/.cache/Cypress
-- commands:
-  - ./e2e/start-server
-  depends_on:
-  - package
-  detach: true
-  environment:
-    PORT: 3001
-  image: grafana/build-container:1.4.8
-  name: end-to-end-tests-server
-- commands:
-  - ./bin/grabpl e2e-tests --port 3001 --suite dashboards-suite --tries 3
-  depends_on:
-  - cypress
-  environment:
-    HOST: end-to-end-tests-server
-  image: grafana/ci-e2e:12.19.0-1
-  name: end-to-end-tests-dashboards-suite
-  volumes:
-  - name: cypress_cache
-    path: /root/.cache/Cypress
-- commands:
-  - ./bin/grabpl e2e-tests --port 3001 --suite smoke-tests-suite --tries 3
-  depends_on:
-  - cypress
-  environment:
-    HOST: end-to-end-tests-server
-  image: grafana/ci-e2e:12.19.0-1
-  name: end-to-end-tests-smoke-tests-suite
-  volumes:
-  - name: cypress_cache
-    path: /root/.cache/Cypress
-- commands:
-  - ./bin/grabpl e2e-tests --port 3001 --suite panels-suite --tries 3
-  depends_on:
-  - cypress
-  environment:
-    HOST: end-to-end-tests-server
-  image: grafana/ci-e2e:12.19.0-1
-  name: end-to-end-tests-panels-suite
-  volumes:
-  - name: cypress_cache
-    path: /root/.cache/Cypress
-- commands:
-  - ./bin/grabpl e2e-tests --port 3001 --suite various-suite --tries 3
-  depends_on:
-  - cypress
-  environment:
-    HOST: end-to-end-tests-server
-  image: grafana/ci-e2e:12.19.0-1
-  name: end-to-end-tests-various-suite
-  volumes:
-  - name: cypress_cache
-    path: /root/.cache/Cypress
-- commands:
-  - ls dist/*.tar.gz*
-  - cp dist/*.tar.gz* packaging/docker/
-  depends_on:
-  - package
-  image: grafana/build-container:1.4.8
-  name: copy-packages-for-docker
-- commands:
-  - printenv GCP_KEY | base64 -d > /tmp/gcpkey.json
-  - gcloud auth activate-service-account --key-file=/tmp/gcpkey.json
-  - ./bin/grabpl build-docker --edition oss --shouldSave
-  depends_on:
-  - copy-packages-for-docker
-  environment:
-    GCP_KEY:
-      from_secret: gcp_key
-  image: google/cloud-sdk
-  name: package-docker-images
-  volumes:
-  - name: docker
-    path: /var/run/docker.sock
-- commands:
-  - printenv GCP_KEY | base64 -d > /tmp/gcpkey.json
-  - gcloud auth activate-service-account --key-file=/tmp/gcpkey.json
-  - ./bin/grabpl build-docker --edition oss --shouldSave --ubuntu
-  depends_on:
-  - copy-packages-for-docker
-  environment:
-    GCP_KEY:
-      from_secret: gcp_key
-  image: google/cloud-sdk
-  name: package-docker-images-ubuntu
-  volumes:
-  - name: docker
-    path: /var/run/docker.sock
-- commands:
-  - yarn storybook:build
-  - ./bin/grabpl verify-storybook
-  depends_on:
-  - build-frontend
-  environment:
-    NODE_OPTIONS: --max_old_space_size=4096
-  image: grafana/build-container:1.4.8
-  name: build-storybook
-- commands:
-  - ./bin/grabpl upload-cdn --edition oss --bucket "$${PRERELEASE_BUCKET}/artifacts/static-assets"
-  depends_on:
-  - end-to-end-tests-server
-  environment:
-    GCP_GRAFANA_UPLOAD_KEY:
-      from_secret: gcp_key
-    PRERELEASE_BUCKET:
-      from_secret: prerelease_bucket
-  image: grafana/grafana-ci-deploy:1.3.1
-  name: upload-cdn-assets
-- commands:
-  - ./bin/grabpl upload-packages --edition oss --packages-bucket $${PRERELEASE_BUCKET}/artifacts/downloads
-  depends_on:
-  - end-to-end-tests-dashboards-suite
-  - end-to-end-tests-panels-suite
-  - end-to-end-tests-smoke-tests-suite
-  - end-to-end-tests-various-suite
-  environment:
-    GCP_GRAFANA_UPLOAD_KEY:
-      from_secret: gcp_key
-    PRERELEASE_BUCKET:
-      from_secret: prerelease_bucket
-  image: grafana/grafana-ci-deploy:1.3.1
-  name: upload-packages
-- commands:
-  - printenv GCP_KEY | base64 -d > /tmp/gcpkey.json
-  - gcloud auth activate-service-account --key-file=/tmp/gcpkey.json
-  - gsutil -m rsync -d -r ./packages/grafana-ui/dist/storybook gs://$${PRERELEASE_BUCKET}/artifacts/storybook/latest
-  - gsutil -m rsync -d -r ./packages/grafana-ui/dist/storybook gs://$${PRERELEASE_BUCKET}/artifacts/storybook/${DRONE_TAG}
-  depends_on:
-  - build-storybook
-  - end-to-end-tests-dashboards-suite
-  - end-to-end-tests-panels-suite
-  - end-to-end-tests-smoke-tests-suite
-  - end-to-end-tests-various-suite
-  environment:
-    GCP_KEY:
-      from_secret: gcp_key
-    PRERELEASE_BUCKET:
-      from_secret: prerelease_bucket
-  image: grafana/grafana-ci-deploy:1.3.1
-  name: publish-storybook
-- commands:
-  - ./scripts/build/build-npm-packages.sh ${DRONE_TAG}
-  depends_on:
-  - publish-storybook
-  image: grafana/build-container:1.4.8
-  name: build-npm-packages
-- commands:
-  - ./scripts/build/store-npm-packages.sh ${DRONE_TAG}
-  depends_on:
-  - build-npm-packages
-  environment:
-    GCP_KEY:
-      from_secret: gcp_key
-    PRERELEASE_BUCKET:
-      from_secret: prerelease_bucket
-  image: grafana/grafana-ci-deploy:1.3.1
-  name: store-npm-packages
-trigger:
-  ref:
-  - refs/tags/v*
-type: docker
-volumes:
-- name: cypress_cache
-  temp: {}
-- host:
-    path: /var/run/docker.sock
-  name: docker
----
-depends_on:
-- oss-build-release
-kind: pipeline
-name: oss-windows-release
-platform:
-  arch: amd64
-  os: windows
-  version: "1809"
-services: []
-steps:
-- commands:
-  - echo $env:DRONE_RUNNER_NAME
-  image: mcr.microsoft.com/windows:1809
-  name: identify-runner
-- commands:
-  - $$ProgressPreference = "SilentlyContinue"
-  - Invoke-WebRequest https://grafana-downloads.storage.googleapis.com/grafana-build-pipeline/v2.7.4/windows/grabpl.exe
-    -OutFile grabpl.exe
-  image: grafana/ci-wix:0.1.1
-  name: initialize
-- commands:
-  - $$gcpKey = $$env:GCP_KEY
-  - '[System.Text.Encoding]::UTF8.GetString([System.Convert]::FromBase64String($$gcpKey))
-    > gcpkey.json'
-  - dos2unix gcpkey.json
-  - gcloud auth activate-service-account --key-file=gcpkey.json
-  - rm gcpkey.json
-  - cp C:\App\nssm-2.24.zip .
-  - .\grabpl.exe windows-installer --edition oss ${DRONE_TAG}
-  - $$fname = ((Get-Childitem grafana*.msi -name) -split "`n")[0]
-  - gsutil cp $$fname gs://%PRERELEASE_BUCKET%/artifacts/downloads/oss/release/
-  - gsutil cp "$$fname.sha256" gs://%PRERELEASE_BUCKET%/artifacts/downloads/oss/release/
-  depends_on:
-  - initialize
-  environment:
-    GCP_KEY:
-      from_secret: gcp_key
-    PRERELEASE_BUCKET:
-      from_secret: prerelease_bucket
-  image: grafana/ci-wix:0.1.1
-  name: build-windows-installer
-trigger:
-  ref:
-  - refs/tags/v*
-type: docker
-volumes:
-- name: cypress_cache
-  temp: {}
-- host:
-    path: /var/run/docker.sock
-  name: docker
----
-clone:
-  disable: true
-depends_on: []
-image_pull_secrets:
-- dockerconfigjson
-kind: pipeline
-name: enterprise-build-release
-node:
-  type: no-parallel
-platform:
-  arch: amd64
-  os: linux
-services:
-- environment:
-    POSTGRES_DB: grafanatest
-    POSTGRES_PASSWORD: grafanatest
-    POSTGRES_USER: grafanatest
-  image: postgres:12.3-alpine
-  name: postgres
-- environment:
-    MYSQL_DATABASE: grafana_tests
-    MYSQL_PASSWORD: password
-    MYSQL_ROOT_PASSWORD: rootpass
-    MYSQL_USER: grafana
-  image: mysql:5.6.48
-  name: mysql
-- environment: {}
-  image: redis:6.2.1-alpine
-  name: redis
-- environment: {}
-  image: memcached:1.6.9-alpine
-  name: memcached
-steps:
-- commands:
-  - mkdir -p bin
-  - curl -fL -o bin/grabpl https://grafana-downloads.storage.googleapis.com/grafana-build-pipeline/v2.7.4/grabpl
-  - chmod +x bin/grabpl
-  image: byrnedo/alpine-curl:0.1.8
-  name: grabpl
-- commands:
-  - echo $DRONE_RUNNER_NAME
-  image: alpine:3.14.3
-  name: identify-runner
-- commands:
-  - git clone "https://$${GITHUB_TOKEN}@github.com/grafana/grafana-enterprise.git"
-  - cd grafana-enterprise
-  - git checkout ${DRONE_TAG}
-  environment:
-    GITHUB_TOKEN:
-      from_secret: github_token
-  image: grafana/build-container:1.4.8
-  name: clone-enterprise
-- commands:
-  - mv bin/grabpl /tmp/
-  - rmdir bin
-  - mv grafana-enterprise /tmp/
-  - /tmp/grabpl init-enterprise /tmp/grafana-enterprise ${DRONE_TAG}
-  - mv /tmp/grafana-enterprise/deployment_tools_config.json deployment_tools_config.json
-  - mkdir bin
-  - mv /tmp/grabpl bin/
-  - make gen-go
-  - ./bin/grabpl verify-version ${DRONE_TAG}
-  - ./bin/grabpl gen-version ${DRONE_TAG}
-  - yarn install --immutable
-  depends_on:
-  - clone-enterprise
-  image: grafana/build-container:1.4.8
-  name: initialize
-- commands:
-  - |-
-    echo -e "unknwon
-    referer
-    errorstring
-    eror
-    iam
-    wan" > words_to_ignore.txt
-  - codespell -I words_to_ignore.txt docs/
-  - rm words_to_ignore.txt
-  depends_on:
-  - initialize
-  image: grafana/build-container:1.4.8
-  name: codespell
-- commands:
-  - ./bin/grabpl shellcheck
-  depends_on:
-  - initialize
-  image: grafana/build-container:1.4.8
-  name: shellcheck
-- commands:
-  - ./bin/grabpl lint-backend --edition enterprise
-  depends_on:
-  - initialize
-  environment:
-    CGO_ENABLED: "1"
-  image: grafana/build-container:1.4.8
-  name: lint-backend
-- commands:
-  - yarn run prettier:check
-  - yarn run lint
-  - yarn run typecheck
-  depends_on:
-  - initialize
-  environment:
-    TEST_MAX_WORKERS: 50%
-  image: grafana/build-container:1.4.8
-  name: lint-frontend
-- commands:
-  - ./bin/grabpl test-backend --edition enterprise
-  depends_on:
-  - initialize
-  image: grafana/build-container:1.4.8
-  name: test-backend
-- commands:
-  - ./bin/grabpl integration-tests --edition enterprise
-  depends_on:
-  - initialize
-  image: grafana/build-container:1.4.8
-  name: test-backend-integration
-- commands:
-  - yarn run ci:test-frontend
-  depends_on:
-  - initialize
-  environment:
-    TEST_MAX_WORKERS: 50%
-  image: grafana/build-container:1.4.8
-  name: test-frontend
-- commands:
-  - apt-get update
-  - apt-get install -yq postgresql-client
-  - dockerize -wait tcp://postgres:5432 -timeout 120s
-  - psql -p 5432 -h postgres -U grafanatest -d grafanatest -f devenv/docker/blocks/postgres_tests/setup.sql
-  - go clean -testcache
-  - ./bin/grabpl integration-tests --database postgres
-  depends_on:
-  - initialize
-  environment:
-    GRAFANA_TEST_DB: postgres
-    PGPASSWORD: grafanatest
-    POSTGRES_HOST: postgres
-  image: grafana/build-container:1.4.8
-  name: postgres-integration-tests
-- commands:
-  - apt-get update
-  - apt-get install -yq default-mysql-client
-  - dockerize -wait tcp://mysql:3306 -timeout 120s
-  - cat devenv/docker/blocks/mysql_tests/setup.sql | mysql -h mysql -P 3306 -u root
-    -prootpass
-  - go clean -testcache
-  - ./bin/grabpl integration-tests --database mysql
-  depends_on:
-  - initialize
-  environment:
-    GRAFANA_TEST_DB: mysql
-    MYSQL_HOST: mysql
-  image: grafana/build-container:1.4.8
-  name: mysql-integration-tests
-- commands:
-  - ./bin/grabpl build-backend --jobs 8 --edition enterprise --github-token $${GITHUB_TOKEN}
-    --no-pull-enterprise ${DRONE_TAG}
-  depends_on:
-  - initialize
-  environment:
-    GITHUB_TOKEN:
-      from_secret: github_token
-  image: grafana/build-container:1.4.8
-  name: build-backend
-- commands:
-  - ./bin/grabpl build-frontend --jobs 8 --github-token $${GITHUB_TOKEN} --no-install-deps
-    --edition enterprise --no-pull-enterprise ${DRONE_TAG}
-  depends_on:
-  - initialize
-  environment:
-    NODE_OPTIONS: --max_old_space_size=8192
-  image: grafana/build-container:1.4.8
-  name: build-frontend
-- commands:
-  - ./bin/grabpl build-plugins --jobs 8 --edition enterprise --no-install-deps --sign
-    --signing-admin
-  depends_on:
-  - initialize
-  environment:
-    GRAFANA_API_KEY:
-      from_secret: grafana_api_key
-  image: grafana/build-container:1.4.8
-  name: build-plugins
-- commands:
-  - ./bin/linux-amd64/grafana-cli cue validate-schema --grafana-root .
-  depends_on:
-  - build-backend
-  image: grafana/build-container:1.4.8
-  name: validate-scuemata
-- commands:
-  - '# Make sure the git tree is clean.'
-  - '# Stashing changes, since packages that were produced in build-backend step are
-    needed.'
-  - git stash
-  - ./bin/linux-amd64/grafana-cli cue gen-ts --grafana-root .
-  - '# The above command generates Typescript files (*.gen.ts) from all appropriate
-    .cue files.'
-  - '# It is required that the generated Typescript be in sync with the input CUE
-    files.'
-  - '# ...Modulo eslint auto-fixes...:'
-  - yarn run eslint . --ext .gen.ts --fix
-  - '# If any filenames are emitted by the below script, run the generator command
-    `grafana-cli cue gen-ts` locally and commit the result.'
-  - ./scripts/clean-git-or-error.sh
-  - '# Un-stash changes.'
-  - git stash pop
-  depends_on:
-  - validate-scuemata
-  image: grafana/build-container:1.4.8
-  name: ensure-cuetsified
-- commands:
-  - ./bin/grabpl lint-backend --edition enterprise2
-  depends_on:
-  - initialize
-  environment:
-    CGO_ENABLED: "1"
-  image: grafana/build-container:1.4.8
-  name: lint-backend-enterprise2
-- commands:
-  - ./bin/grabpl test-backend --edition enterprise2
-  depends_on:
-  - initialize
-  image: grafana/build-container:1.4.8
-  name: test-backend-enterprise2
-- commands:
-  - ./bin/grabpl integration-tests --edition enterprise2
-  depends_on:
-  - initialize
-  image: grafana/build-container:1.4.8
-  name: test-backend-integration-enterprise2
-- commands:
-  - ./bin/grabpl build-backend --jobs 8 --edition enterprise2 --github-token $${GITHUB_TOKEN}
-    --no-pull-enterprise ${DRONE_TAG}
-  depends_on:
-  - initialize
-  environment:
-    GITHUB_TOKEN:
-      from_secret: github_token
-  image: grafana/build-container:1.4.8
-  name: build-backend-enterprise2
-- commands:
-  - ./bin/grabpl package --jobs 8 --edition enterprise --github-token $${GITHUB_TOKEN}
-    --no-pull-enterprise --sign ${DRONE_TAG}
-  depends_on:
-  - build-plugins
-  - build-backend
-  - build-frontend
-  - build-backend-enterprise2
-  - test-backend-enterprise2
-  environment:
-    GITHUB_TOKEN:
-      from_secret: github_token
-    GPG_KEY_PASSWORD:
-      from_secret: gpg_key_password
-    GPG_PRIV_KEY:
-      from_secret: gpg_priv_key
-    GPG_PUB_KEY:
-      from_secret: gpg_pub_key
-    GRAFANA_API_KEY:
-      from_secret: grafana_api_key
-  image: grafana/build-container:1.4.8
-  name: package
-- commands:
-  - yarn run cypress install
-  depends_on:
-  - package
-  image: grafana/ci-e2e:12.19.0-1
-  name: cypress
-  volumes:
-  - name: cypress_cache
-    path: /root/.cache/Cypress
-- commands:
-  - ./e2e/start-server
-  depends_on:
-  - package
-  detach: true
-  environment:
-    PACKAGE_FILE: dist/grafana-enterprise-*linux-amd64.tar.gz
-    PORT: 3001
-    RUNDIR: e2e/tmp-grafana-enterprise
-  image: grafana/build-container:1.4.8
-  name: end-to-end-tests-server
-- commands:
-  - ./bin/grabpl e2e-tests --port 3001 --suite dashboards-suite --tries 3
-  depends_on:
-  - cypress
-  environment:
-    HOST: end-to-end-tests-server
-  image: grafana/ci-e2e:12.19.0-1
-  name: end-to-end-tests-dashboards-suite
-  volumes:
-  - name: cypress_cache
-    path: /root/.cache/Cypress
-- commands:
-  - ./bin/grabpl e2e-tests --port 3001 --suite smoke-tests-suite --tries 3
-  depends_on:
-  - cypress
-  environment:
-    HOST: end-to-end-tests-server
-  image: grafana/ci-e2e:12.19.0-1
-  name: end-to-end-tests-smoke-tests-suite
-  volumes:
-  - name: cypress_cache
-    path: /root/.cache/Cypress
-- commands:
-  - ./bin/grabpl e2e-tests --port 3001 --suite panels-suite --tries 3
-  depends_on:
-  - cypress
-  environment:
-    HOST: end-to-end-tests-server
-  image: grafana/ci-e2e:12.19.0-1
-  name: end-to-end-tests-panels-suite
-  volumes:
-  - name: cypress_cache
-    path: /root/.cache/Cypress
-- commands:
-  - ./bin/grabpl e2e-tests --port 3001 --suite various-suite --tries 3
-  depends_on:
-  - cypress
-  environment:
-    HOST: end-to-end-tests-server
-  image: grafana/ci-e2e:12.19.0-1
-  name: end-to-end-tests-various-suite
-  volumes:
-  - name: cypress_cache
-    path: /root/.cache/Cypress
-- commands:
-  - ls dist/*.tar.gz*
-  - cp dist/*.tar.gz* packaging/docker/
-  depends_on:
-  - package
-  image: grafana/build-container:1.4.8
-  name: copy-packages-for-docker
-- commands:
-  - printenv GCP_KEY | base64 -d > /tmp/gcpkey.json
-  - gcloud auth activate-service-account --key-file=/tmp/gcpkey.json
-  - ./bin/grabpl build-docker --edition enterprise --shouldSave
-  depends_on:
-  - copy-packages-for-docker
-  environment:
-    GCP_KEY:
-      from_secret: gcp_key
-  image: google/cloud-sdk
-  name: package-docker-images
-  volumes:
-  - name: docker
-    path: /var/run/docker.sock
-- commands:
-  - printenv GCP_KEY | base64 -d > /tmp/gcpkey.json
-  - gcloud auth activate-service-account --key-file=/tmp/gcpkey.json
-  - ./bin/grabpl build-docker --edition enterprise --shouldSave --ubuntu
-  depends_on:
-  - copy-packages-for-docker
-  environment:
-    GCP_KEY:
-      from_secret: gcp_key
-  image: google/cloud-sdk
-  name: package-docker-images-ubuntu
-  volumes:
-  - name: docker
-    path: /var/run/docker.sock
-- commands:
-  - dockerize -wait tcp://redis:6379/0 -timeout 120s
-  - ./bin/grabpl integration-tests
-  depends_on:
-  - initialize
-  environment:
-    REDIS_URL: redis://redis:6379/0
-  image: grafana/build-container:1.4.8
-  name: redis-integration-tests
-- commands:
-  - dockerize -wait tcp://memcached:11211 -timeout 120s
-  - ./bin/grabpl integration-tests
-  depends_on:
-  - initialize
-  environment:
-    MEMCACHED_HOSTS: memcached:11211
-  image: grafana/build-container:1.4.8
-  name: memcached-integration-tests
-- commands:
-  - ./bin/grabpl upload-cdn --edition enterprise --bucket "$${PRERELEASE_BUCKET}/artifacts/static-assets"
-  depends_on:
-  - package
-  environment:
-    GCP_GRAFANA_UPLOAD_KEY:
-      from_secret: gcp_key
-    PRERELEASE_BUCKET:
-      from_secret: prerelease_bucket
-  image: grafana/grafana-ci-deploy:1.3.1
-  name: upload-cdn-assets
-- commands:
-  - ./bin/grabpl upload-packages --edition enterprise --packages-bucket $${PRERELEASE_BUCKET}/artifacts/downloads
-  depends_on:
-  - package
-  - redis-integration-tests
-  - memcached-integration-tests
-  environment:
-    GCP_GRAFANA_UPLOAD_KEY:
-      from_secret: gcp_key
-    PRERELEASE_BUCKET:
-      from_secret: prerelease_bucket
-  image: grafana/grafana-ci-deploy:1.3.1
-  name: upload-packages
-- commands:
-  - ./bin/grabpl package --jobs 8 --edition enterprise2 --github-token $${GITHUB_TOKEN}
-    --no-pull-enterprise --sign ${DRONE_TAG}
-  depends_on:
-  - build-plugins
-  - build-backend
-  - build-frontend
-  - build-backend-enterprise2
-  - test-backend-enterprise2
-  environment:
-    GITHUB_TOKEN:
-      from_secret: github_token
-    GPG_KEY_PASSWORD:
-      from_secret: gpg_key_password
-    GPG_PRIV_KEY:
-      from_secret: gpg_priv_key
-    GPG_PUB_KEY:
-      from_secret: gpg_pub_key
-    GRAFANA_API_KEY:
-      from_secret: grafana_api_key
-  image: grafana/build-container:1.4.8
-  name: package-enterprise2
-- commands:
-  - ./bin/grabpl upload-cdn --edition enterprise2 --bucket "$${PRERELEASE_BUCKET}/artifacts/static-assets"
-  depends_on:
-  - package-enterprise2
-  environment:
-    GCP_GRAFANA_UPLOAD_KEY:
-      from_secret: gcp_key
-    PRERELEASE_BUCKET:
-      from_secret: prerelease_bucket
-  image: grafana/grafana-ci-deploy:1.3.1
-  name: upload-cdn-assets-enterprise2
-- commands:
-  - ./bin/grabpl upload-packages --edition enterprise2 --packages-bucket $${PRERELEASE_BUCKET}/artifacts/downloads-enterprise2
-  depends_on:
-  - package-enterprise2
-  - redis-integration-tests
-  - memcached-integration-tests
-  environment:
-    GCP_GRAFANA_UPLOAD_KEY:
-      from_secret: gcp_key
-    PRERELEASE_BUCKET:
-      from_secret: prerelease_bucket
-  image: grafana/grafana-ci-deploy:1.3.1
-  name: upload-packages-enterprise2
-trigger:
-  ref:
-  - refs/tags/v*
-type: docker
-volumes:
-- name: cypress_cache
-  temp: {}
-- host:
-    path: /var/run/docker.sock
-  name: docker
----
-clone:
-  disable: true
-depends_on:
-- enterprise-build-release
-image_pull_secrets:
-- dockerconfigjson
-kind: pipeline
-name: enterprise-windows-release
-platform:
-  arch: amd64
-  os: windows
-  version: "1809"
-services: []
-steps:
-- commands:
-  - echo $env:DRONE_RUNNER_NAME
-  image: mcr.microsoft.com/windows:1809
-  name: identify-runner
-- commands:
-  - $$ProgressPreference = "SilentlyContinue"
-  - Invoke-WebRequest https://grafana-downloads.storage.googleapis.com/grafana-build-pipeline/v2.7.4/windows/grabpl.exe
-    -OutFile grabpl.exe
-  - git clone "https://$$env:GITHUB_TOKEN@github.com/grafana/grafana-enterprise.git"
-  - cd grafana-enterprise
-  - git checkout ${DRONE_TAG}
-  environment:
-    GITHUB_TOKEN:
-      from_secret: github_token
-  image: grafana/ci-wix:0.1.1
-  name: clone
-- commands:
-  - cp -r grafana-enterprise C:\App\grafana-enterprise
-  - rm -r -force grafana-enterprise
-  - cp grabpl.exe C:\App\grabpl.exe
-  - rm -force grabpl.exe
-  - C:\App\grabpl.exe init-enterprise C:\App\grafana-enterprise
-  - cp C:\App\grabpl.exe grabpl.exe
-  depends_on:
-  - clone
-  image: grafana/ci-wix:0.1.1
-  name: initialize
-- commands:
-  - $$gcpKey = $$env:GCP_KEY
-  - '[System.Text.Encoding]::UTF8.GetString([System.Convert]::FromBase64String($$gcpKey))
-    > gcpkey.json'
-  - dos2unix gcpkey.json
-  - gcloud auth activate-service-account --key-file=gcpkey.json
-  - rm gcpkey.json
-  - cp C:\App\nssm-2.24.zip .
-  - .\grabpl.exe windows-installer --edition enterprise ${DRONE_TAG}
-  - $$fname = ((Get-Childitem grafana*.msi -name) -split "`n")[0]
-  - gsutil cp $$fname gs://%PRERELEASE_BUCKET%/artifacts/downloads/enterprise/release/
-  - gsutil cp "$$fname.sha256" gs://%PRERELEASE_BUCKET%/artifacts/downloads/enterprise/release/
-  depends_on:
-  - initialize
-  environment:
-    GCP_KEY:
-      from_secret: gcp_key
-    PRERELEASE_BUCKET:
-      from_secret: prerelease_bucket
-  image: grafana/ci-wix:0.1.1
-  name: build-windows-installer
-trigger:
-  ref:
-  - refs/tags/v*
-type: docker
-volumes:
-- name: cypress_cache
-  temp: {}
-- host:
-    path: /var/run/docker.sock
-  name: docker
----
-depends_on:
-- oss-build-release
-- oss-windows-release
-- enterprise-build-release
-- enterprise-windows-release
-kind: pipeline
-name: notify-release
-platform:
-  arch: amd64
-  os: linux
-steps:
-- image: plugins/slack
-  name: slack
-  settings:
-    channel: grafana-ci-notifications
-    template: |-
-      Build {{build.number}} failed for commit: <https://github.com/{{repo.owner}}/{{repo.name}}/commit/{{build.commit}}|{{ truncate build.commit 8 }}>: {{build.link}}
-      Branch: <https://github.com/{{ repo.owner }}/{{ repo.name }}/commits/{{ build.branch }}|{{ build.branch }}>
-      Author: {{build.author}}
-    webhook:
-      from_secret: slack_webhook
-trigger:
-  ref:
-  - refs/tags/v*
-  status:
-  - failure
-type: docker
----
-depends_on: []
-kind: pipeline
-name: oss-build-test-release
-node:
-  type: no-parallel
-platform:
-  arch: amd64
-  os: linux
-services:
-- environment:
-    POSTGRES_DB: grafanatest
-    POSTGRES_PASSWORD: grafanatest
-    POSTGRES_USER: grafanatest
-  image: postgres:12.3-alpine
-  name: postgres
-- environment:
-    MYSQL_DATABASE: grafana_tests
-    MYSQL_PASSWORD: password
-    MYSQL_ROOT_PASSWORD: rootpass
-    MYSQL_USER: grafana
-  image: mysql:5.6.48
-  name: mysql
-steps:
-- commands:
-  - mkdir -p bin
-  - curl -fL -o bin/grabpl https://grafana-downloads.storage.googleapis.com/grafana-build-pipeline/v2.7.4/grabpl
-  - chmod +x bin/grabpl
-  image: byrnedo/alpine-curl:0.1.8
-  name: grabpl
-- commands:
-  - echo $DRONE_RUNNER_NAME
-  image: alpine:3.14.3
-  name: identify-runner
-- commands:
-  - make gen-go
-  - ./bin/grabpl verify-version v7.3.0-test
-  - ./bin/grabpl gen-version v7.3.0-test
-  - yarn install --immutable
-  image: grafana/build-container:1.4.8
-  name: initialize
-- commands:
-  - |-
-    echo -e "unknwon
-    referer
-    errorstring
-    eror
-    iam
-    wan" > words_to_ignore.txt
-  - codespell -I words_to_ignore.txt docs/
-  - rm words_to_ignore.txt
-  depends_on:
-  - initialize
-  image: grafana/build-container:1.4.8
-  name: codespell
-- commands:
-  - ./bin/grabpl shellcheck
-  depends_on:
-  - initialize
-  image: grafana/build-container:1.4.8
-  name: shellcheck
-- commands:
-  - ./bin/grabpl lint-backend --edition oss
-  depends_on:
-  - initialize
-  environment:
-    CGO_ENABLED: "1"
-  image: grafana/build-container:1.4.8
-  name: lint-backend
-- commands:
-  - yarn run prettier:check
-  - yarn run lint
-  - yarn run typecheck
-  depends_on:
-  - initialize
-  environment:
-    TEST_MAX_WORKERS: 50%
-  image: grafana/build-container:1.4.8
-  name: lint-frontend
-- commands:
-  - ./bin/grabpl test-backend --edition oss
-  depends_on:
-  - initialize
-  image: grafana/build-container:1.4.8
-  name: test-backend
-- commands:
-  - ./bin/grabpl integration-tests --edition oss
-  depends_on:
-  - initialize
-  image: grafana/build-container:1.4.8
-  name: test-backend-integration
-- commands:
-  - yarn run ci:test-frontend
-  depends_on:
-  - initialize
-  environment:
-    TEST_MAX_WORKERS: 50%
-  image: grafana/build-container:1.4.8
-  name: test-frontend
-- commands:
-  - apt-get update
-  - apt-get install -yq postgresql-client
-  - dockerize -wait tcp://postgres:5432 -timeout 120s
-  - psql -p 5432 -h postgres -U grafanatest -d grafanatest -f devenv/docker/blocks/postgres_tests/setup.sql
-  - go clean -testcache
-  - ./bin/grabpl integration-tests --database postgres
-  depends_on:
-  - grabpl
-  environment:
-    GRAFANA_TEST_DB: postgres
-    PGPASSWORD: grafanatest
-    POSTGRES_HOST: postgres
-  image: grafana/build-container:1.4.8
-  name: postgres-integration-tests
-- commands:
-  - apt-get update
-  - apt-get install -yq default-mysql-client
-  - dockerize -wait tcp://mysql:3306 -timeout 120s
-  - cat devenv/docker/blocks/mysql_tests/setup.sql | mysql -h mysql -P 3306 -u root
-    -prootpass
-  - go clean -testcache
-  - ./bin/grabpl integration-tests --database mysql
-  depends_on:
-  - grabpl
-  environment:
-    GRAFANA_TEST_DB: mysql
-    MYSQL_HOST: mysql
-  image: grafana/build-container:1.4.8
-  name: mysql-integration-tests
-- commands:
-  - ./bin/grabpl build-backend --jobs 8 --edition oss --github-token $${GITHUB_TOKEN}
-    --no-pull-enterprise v7.3.0-test
-  depends_on:
-  - initialize
-  environment:
-    GITHUB_TOKEN:
-      from_secret: github_token
-  image: grafana/build-container:1.4.8
-  name: build-backend
-- commands:
-  - ./bin/grabpl build-frontend --jobs 8 --github-token $${GITHUB_TOKEN} --no-install-deps
-    --edition oss --no-pull-enterprise v7.3.0-test
-  depends_on:
-  - initialize
-  environment:
-    NODE_OPTIONS: --max_old_space_size=8192
-  image: grafana/build-container:1.4.8
-  name: build-frontend
-- commands:
-  - ./bin/grabpl build-plugins --jobs 8 --edition oss --no-install-deps --sign --signing-admin
-  depends_on:
-  - initialize
-  environment:
-    GRAFANA_API_KEY:
-      from_secret: grafana_api_key
-  image: grafana/build-container:1.4.8
-  name: build-plugins
-- commands:
-  - ./bin/linux-amd64/grafana-cli cue validate-schema --grafana-root .
-  depends_on:
-  - build-backend
-  image: grafana/build-container:1.4.8
-  name: validate-scuemata
-- commands:
-  - '# Make sure the git tree is clean.'
-  - '# Stashing changes, since packages that were produced in build-backend step are
-    needed.'
-  - git stash
-  - ./bin/linux-amd64/grafana-cli cue gen-ts --grafana-root .
-  - '# The above command generates Typescript files (*.gen.ts) from all appropriate
-    .cue files.'
-  - '# It is required that the generated Typescript be in sync with the input CUE
-    files.'
-  - '# ...Modulo eslint auto-fixes...:'
-  - yarn run eslint . --ext .gen.ts --fix
-  - '# If any filenames are emitted by the below script, run the generator command
-    `grafana-cli cue gen-ts` locally and commit the result.'
-  - ./scripts/clean-git-or-error.sh
-  - '# Un-stash changes.'
-  - git stash pop
-  depends_on:
-  - validate-scuemata
-  image: grafana/build-container:1.4.8
-  name: ensure-cuetsified
-- commands:
-  - ./bin/grabpl package --jobs 8 --edition oss --github-token $${GITHUB_TOKEN} --no-pull-enterprise
-    --sign v7.3.0-test
-  depends_on:
-  - build-plugins
-  - build-backend
-  - build-frontend
-  environment:
-    GITHUB_TOKEN:
-      from_secret: github_token
-    GPG_KEY_PASSWORD:
-      from_secret: gpg_key_password
-    GPG_PRIV_KEY:
-      from_secret: gpg_priv_key
-    GPG_PUB_KEY:
-      from_secret: gpg_pub_key
-    GRAFANA_API_KEY:
-      from_secret: grafana_api_key
-  image: grafana/build-container:1.4.8
-  name: package
-- commands:
-  - yarn run cypress install
-  depends_on:
-  - package
-  image: grafana/ci-e2e:12.19.0-1
-  name: cypress
-  volumes:
-  - name: cypress_cache
-    path: /root/.cache/Cypress
-- commands:
-  - ./e2e/start-server
-  depends_on:
-  - package
-  detach: true
-  environment:
-    PORT: 3001
-  image: grafana/build-container:1.4.8
-  name: end-to-end-tests-server
-- commands:
-  - ./bin/grabpl e2e-tests --port 3001 --suite dashboards-suite --tries 3
-  depends_on:
-  - cypress
-  environment:
-    HOST: end-to-end-tests-server
-  image: grafana/ci-e2e:12.19.0-1
-  name: end-to-end-tests-dashboards-suite
-  volumes:
-  - name: cypress_cache
-    path: /root/.cache/Cypress
-- commands:
-  - ./bin/grabpl e2e-tests --port 3001 --suite smoke-tests-suite --tries 3
-  depends_on:
-  - cypress
-  environment:
-    HOST: end-to-end-tests-server
-  image: grafana/ci-e2e:12.19.0-1
-  name: end-to-end-tests-smoke-tests-suite
-  volumes:
-  - name: cypress_cache
-    path: /root/.cache/Cypress
-- commands:
-  - ./bin/grabpl e2e-tests --port 3001 --suite panels-suite --tries 3
-  depends_on:
-  - cypress
-  environment:
-    HOST: end-to-end-tests-server
-  image: grafana/ci-e2e:12.19.0-1
-  name: end-to-end-tests-panels-suite
-  volumes:
-  - name: cypress_cache
-    path: /root/.cache/Cypress
-- commands:
-  - ./bin/grabpl e2e-tests --port 3001 --suite various-suite --tries 3
-  depends_on:
-  - cypress
-  environment:
-    HOST: end-to-end-tests-server
-  image: grafana/ci-e2e:12.19.0-1
-  name: end-to-end-tests-various-suite
-  volumes:
-  - name: cypress_cache
-    path: /root/.cache/Cypress
-- commands:
-  - ls dist/*.tar.gz*
-  - cp dist/*.tar.gz* packaging/docker/
-  depends_on:
-  - package
-  image: grafana/build-container:1.4.8
-  name: copy-packages-for-docker
-- commands:
-  - printenv GCP_KEY | base64 -d > /tmp/gcpkey.json
-  - gcloud auth activate-service-account --key-file=/tmp/gcpkey.json
-  - ./bin/grabpl build-docker --edition oss --shouldSave
-  depends_on:
-  - copy-packages-for-docker
-  environment:
-    GCP_KEY:
-      from_secret: gcp_key
-  image: google/cloud-sdk
-  name: package-docker-images
-  volumes:
-  - name: docker
-    path: /var/run/docker.sock
-- commands:
-  - printenv GCP_KEY | base64 -d > /tmp/gcpkey.json
-  - gcloud auth activate-service-account --key-file=/tmp/gcpkey.json
-  - ./bin/grabpl build-docker --edition oss --shouldSave --ubuntu
-  depends_on:
-  - copy-packages-for-docker
-  environment:
-    GCP_KEY:
-      from_secret: gcp_key
-  image: google/cloud-sdk
-  name: package-docker-images-ubuntu
-  volumes:
-  - name: docker
-    path: /var/run/docker.sock
-- commands:
-  - yarn storybook:build
-  - ./bin/grabpl verify-storybook
-  depends_on:
-  - build-frontend
-  environment:
-    NODE_OPTIONS: --max_old_space_size=4096
-  image: grafana/build-container:1.4.8
-  name: build-storybook
-- commands:
-  - ./bin/grabpl upload-cdn --edition oss --bucket "$${PRERELEASE_BUCKET}/artifacts/static-assets"
-  depends_on:
-  - end-to-end-tests-server
-  environment:
-    GCP_GRAFANA_UPLOAD_KEY:
-      from_secret: gcp_key
-    PRERELEASE_BUCKET:
-      from_secret: prerelease_bucket
-  image: grafana/grafana-ci-deploy:1.3.1
-  name: upload-cdn-assets
-- commands:
-  - ./bin/grabpl upload-packages --edition oss --packages-bucket grafana-downloads-test
-  depends_on:
-  - end-to-end-tests-dashboards-suite
-  - end-to-end-tests-panels-suite
-  - end-to-end-tests-smoke-tests-suite
-  - end-to-end-tests-various-suite
-  environment:
-    GCP_GRAFANA_UPLOAD_KEY:
-      from_secret: gcp_key
-    PRERELEASE_BUCKET:
-      from_secret: prerelease_bucket
-  image: grafana/grafana-ci-deploy:1.3.1
-  name: upload-packages
-- commands:
-  - echo Testing release
-  depends_on:
-  - build-storybook
-  - end-to-end-tests-dashboards-suite
-  - end-to-end-tests-panels-suite
-  - end-to-end-tests-smoke-tests-suite
-  - end-to-end-tests-various-suite
-  environment:
-    GCP_KEY:
-      from_secret: gcp_key
-    PRERELEASE_BUCKET:
-      from_secret: prerelease_bucket
-  image: grafana/grafana-ci-deploy:1.3.1
-  name: publish-storybook
-trigger:
-  event:
-  - custom
-type: docker
-volumes:
-- name: cypress_cache
-  temp: {}
-- host:
-    path: /var/run/docker.sock
-  name: docker
----
-depends_on:
-- oss-build-test-release
-kind: pipeline
-name: oss-windows-test-release
-platform:
-  arch: amd64
-  os: windows
-  version: "1809"
-services: []
-steps:
-- commands:
-  - echo $env:DRONE_RUNNER_NAME
-  image: mcr.microsoft.com/windows:1809
-  name: identify-runner
-- commands:
-  - $$ProgressPreference = "SilentlyContinue"
-  - Invoke-WebRequest https://grafana-downloads.storage.googleapis.com/grafana-build-pipeline/v2.7.4/windows/grabpl.exe
-    -OutFile grabpl.exe
-  image: grafana/ci-wix:0.1.1
-  name: initialize
-- commands:
-  - $$gcpKey = $$env:GCP_KEY
-  - '[System.Text.Encoding]::UTF8.GetString([System.Convert]::FromBase64String($$gcpKey))
-    > gcpkey.json'
-  - dos2unix gcpkey.json
-  - gcloud auth activate-service-account --key-file=gcpkey.json
-  - rm gcpkey.json
-  - cp C:\App\nssm-2.24.zip .
-  - .\grabpl.exe windows-installer --edition oss --packages-bucket grafana-downloads-test
-    v7.3.0-test
-  - $$fname = ((Get-Childitem grafana*.msi -name) -split "`n")[0]
-  - gsutil cp $$fname gs://grafana-downloads-test/oss/release/
-  - gsutil cp "$$fname.sha256" gs://grafana-downloads-test/oss/release/
-  depends_on:
-  - initialize
-  environment:
-    GCP_KEY:
-      from_secret: gcp_key
-    PRERELEASE_BUCKET:
-      from_secret: prerelease_bucket
-  image: grafana/ci-wix:0.1.1
-  name: build-windows-installer
-trigger:
-  event:
-  - custom
-type: docker
-volumes:
-- name: cypress_cache
-  temp: {}
-- host:
-    path: /var/run/docker.sock
-  name: docker
----
-clone:
-  disable: true
-depends_on: []
-image_pull_secrets:
-- dockerconfigjson
-kind: pipeline
-name: enterprise-build-test-release
-node:
-  type: no-parallel
-platform:
-  arch: amd64
-  os: linux
-services:
-- environment:
-    POSTGRES_DB: grafanatest
-    POSTGRES_PASSWORD: grafanatest
-    POSTGRES_USER: grafanatest
-  image: postgres:12.3-alpine
-  name: postgres
-- environment:
-    MYSQL_DATABASE: grafana_tests
-    MYSQL_PASSWORD: password
-    MYSQL_ROOT_PASSWORD: rootpass
-    MYSQL_USER: grafana
-  image: mysql:5.6.48
-  name: mysql
-- environment: {}
-  image: redis:6.2.1-alpine
-  name: redis
-- environment: {}
-  image: memcached:1.6.9-alpine
-  name: memcached
-steps:
-- commands:
-  - mkdir -p bin
-  - curl -fL -o bin/grabpl https://grafana-downloads.storage.googleapis.com/grafana-build-pipeline/v2.7.4/grabpl
-  - chmod +x bin/grabpl
-  image: byrnedo/alpine-curl:0.1.8
-  name: grabpl
-- commands:
-  - echo $DRONE_RUNNER_NAME
-  image: alpine:3.14.3
-  name: identify-runner
-- commands:
-  - git clone "https://$${GITHUB_TOKEN}@github.com/grafana/grafana-enterprise.git"
-  - cd grafana-enterprise
-  - git checkout main
-  environment:
-    GITHUB_TOKEN:
-      from_secret: github_token
-  image: grafana/build-container:1.4.8
-  name: clone-enterprise
-- commands:
-  - mv bin/grabpl /tmp/
-  - rmdir bin
-  - mv grafana-enterprise /tmp/
-  - /tmp/grabpl init-enterprise /tmp/grafana-enterprise
-  - mv /tmp/grafana-enterprise/deployment_tools_config.json deployment_tools_config.json
-  - mkdir bin
-  - mv /tmp/grabpl bin/
-  - make gen-go
-  - ./bin/grabpl verify-version v7.3.0-test
-  - ./bin/grabpl gen-version v7.3.0-test
-  - yarn install --immutable
-  depends_on:
-  - clone-enterprise
-  image: grafana/build-container:1.4.8
-  name: initialize
-- commands:
-  - |-
-    echo -e "unknwon
-    referer
-    errorstring
-    eror
-    iam
-    wan" > words_to_ignore.txt
-  - codespell -I words_to_ignore.txt docs/
-  - rm words_to_ignore.txt
-  depends_on:
-  - initialize
-  image: grafana/build-container:1.4.8
-  name: codespell
-- commands:
-  - ./bin/grabpl shellcheck
-  depends_on:
-  - initialize
-  image: grafana/build-container:1.4.8
-  name: shellcheck
-- commands:
-  - ./bin/grabpl lint-backend --edition enterprise
-  depends_on:
-  - initialize
-  environment:
-    CGO_ENABLED: "1"
-  image: grafana/build-container:1.4.8
-  name: lint-backend
-- commands:
-  - yarn run prettier:check
-  - yarn run lint
-  - yarn run typecheck
-  depends_on:
-  - initialize
-  environment:
-    TEST_MAX_WORKERS: 50%
-  image: grafana/build-container:1.4.8
-  name: lint-frontend
-- commands:
-  - ./bin/grabpl test-backend --edition enterprise
-  depends_on:
-  - initialize
-  image: grafana/build-container:1.4.8
-  name: test-backend
-- commands:
-  - ./bin/grabpl integration-tests --edition enterprise
-  depends_on:
-  - initialize
-  image: grafana/build-container:1.4.8
-  name: test-backend-integration
-- commands:
-  - yarn run ci:test-frontend
-  depends_on:
-  - initialize
-  environment:
-    TEST_MAX_WORKERS: 50%
-  image: grafana/build-container:1.4.8
-  name: test-frontend
-- commands:
-  - apt-get update
-  - apt-get install -yq postgresql-client
-  - dockerize -wait tcp://postgres:5432 -timeout 120s
-  - psql -p 5432 -h postgres -U grafanatest -d grafanatest -f devenv/docker/blocks/postgres_tests/setup.sql
-  - go clean -testcache
-  - ./bin/grabpl integration-tests --database postgres
-  depends_on:
-  - grabpl
-  environment:
-    GRAFANA_TEST_DB: postgres
-    PGPASSWORD: grafanatest
-    POSTGRES_HOST: postgres
-  image: grafana/build-container:1.4.8
-  name: postgres-integration-tests
-- commands:
-  - apt-get update
-  - apt-get install -yq default-mysql-client
-  - dockerize -wait tcp://mysql:3306 -timeout 120s
-  - cat devenv/docker/blocks/mysql_tests/setup.sql | mysql -h mysql -P 3306 -u root
-    -prootpass
-  - go clean -testcache
-  - ./bin/grabpl integration-tests --database mysql
-  depends_on:
-  - grabpl
-  environment:
-    GRAFANA_TEST_DB: mysql
-    MYSQL_HOST: mysql
-  image: grafana/build-container:1.4.8
-  name: mysql-integration-tests
-- commands:
-  - ./bin/grabpl build-backend --jobs 8 --edition enterprise --github-token $${GITHUB_TOKEN}
-    --no-pull-enterprise v7.3.0-test
-  depends_on:
-  - initialize
-  environment:
-    GITHUB_TOKEN:
-      from_secret: github_token
-  image: grafana/build-container:1.4.8
-  name: build-backend
-- commands:
-  - ./bin/grabpl build-frontend --jobs 8 --github-token $${GITHUB_TOKEN} --no-install-deps
-    --edition enterprise --no-pull-enterprise v7.3.0-test
-  depends_on:
-  - initialize
-  environment:
-    NODE_OPTIONS: --max_old_space_size=8192
-  image: grafana/build-container:1.4.8
-  name: build-frontend
-- commands:
-  - ./bin/grabpl build-plugins --jobs 8 --edition enterprise --no-install-deps --sign
-    --signing-admin
-  depends_on:
-  - initialize
-  environment:
-    GRAFANA_API_KEY:
-      from_secret: grafana_api_key
-  image: grafana/build-container:1.4.8
-  name: build-plugins
-- commands:
-  - ./bin/linux-amd64/grafana-cli cue validate-schema --grafana-root .
-  depends_on:
-  - build-backend
-  image: grafana/build-container:1.4.8
-  name: validate-scuemata
-- commands:
-  - '# Make sure the git tree is clean.'
-  - '# Stashing changes, since packages that were produced in build-backend step are
-    needed.'
-  - git stash
-  - ./bin/linux-amd64/grafana-cli cue gen-ts --grafana-root .
-  - '# The above command generates Typescript files (*.gen.ts) from all appropriate
-    .cue files.'
-  - '# It is required that the generated Typescript be in sync with the input CUE
-    files.'
-  - '# ...Modulo eslint auto-fixes...:'
-  - yarn run eslint . --ext .gen.ts --fix
-  - '# If any filenames are emitted by the below script, run the generator command
-    `grafana-cli cue gen-ts` locally and commit the result.'
-  - ./scripts/clean-git-or-error.sh
-  - '# Un-stash changes.'
-  - git stash pop
-  depends_on:
-  - validate-scuemata
-  image: grafana/build-container:1.4.8
-  name: ensure-cuetsified
-- commands:
-  - ./bin/grabpl lint-backend --edition enterprise2
-  depends_on:
-  - initialize
-  environment:
-    CGO_ENABLED: "1"
-  image: grafana/build-container:1.4.8
-  name: lint-backend-enterprise2
-- commands:
-  - ./bin/grabpl test-backend --edition enterprise2
-  depends_on:
-  - initialize
-  image: grafana/build-container:1.4.8
-  name: test-backend-enterprise2
-- commands:
-  - ./bin/grabpl integration-tests --edition enterprise2
-  depends_on:
-  - initialize
-  image: grafana/build-container:1.4.8
-  name: test-backend-integration-enterprise2
-- commands:
-  - ./bin/grabpl build-backend --jobs 8 --edition enterprise2 --github-token $${GITHUB_TOKEN}
-    --no-pull-enterprise v7.3.0-test
-  depends_on:
-  - initialize
-  environment:
-    GITHUB_TOKEN:
-      from_secret: github_token
-  image: grafana/build-container:1.4.8
-  name: build-backend-enterprise2
-- commands:
-  - ./bin/grabpl package --jobs 8 --edition enterprise --github-token $${GITHUB_TOKEN}
-    --no-pull-enterprise --sign v7.3.0-test
-  depends_on:
-  - build-plugins
-  - build-backend
-  - build-frontend
-  - build-backend-enterprise2
-  - test-backend-enterprise2
-  environment:
-    GITHUB_TOKEN:
-      from_secret: github_token
-    GPG_KEY_PASSWORD:
-      from_secret: gpg_key_password
-    GPG_PRIV_KEY:
-      from_secret: gpg_priv_key
-    GPG_PUB_KEY:
-      from_secret: gpg_pub_key
-    GRAFANA_API_KEY:
-      from_secret: grafana_api_key
-  image: grafana/build-container:1.4.8
-  name: package
-- commands:
-  - yarn run cypress install
-  depends_on:
-  - package
-  image: grafana/ci-e2e:12.19.0-1
-  name: cypress
-  volumes:
-  - name: cypress_cache
-    path: /root/.cache/Cypress
-- commands:
-  - ./e2e/start-server
-  depends_on:
-  - package
-  detach: true
-  environment:
-    PACKAGE_FILE: dist/grafana-enterprise-*linux-amd64.tar.gz
-    PORT: 3001
-    RUNDIR: e2e/tmp-grafana-enterprise
-  image: grafana/build-container:1.4.8
-  name: end-to-end-tests-server
-- commands:
-  - ./bin/grabpl e2e-tests --port 3001 --suite dashboards-suite --tries 3
-  depends_on:
-  - cypress
-  environment:
-    HOST: end-to-end-tests-server
-  image: grafana/ci-e2e:12.19.0-1
-  name: end-to-end-tests-dashboards-suite
-  volumes:
-  - name: cypress_cache
-    path: /root/.cache/Cypress
-- commands:
-  - ./bin/grabpl e2e-tests --port 3001 --suite smoke-tests-suite --tries 3
-  depends_on:
-  - cypress
-  environment:
-    HOST: end-to-end-tests-server
-  image: grafana/ci-e2e:12.19.0-1
-  name: end-to-end-tests-smoke-tests-suite
-  volumes:
-  - name: cypress_cache
-    path: /root/.cache/Cypress
-- commands:
-  - ./bin/grabpl e2e-tests --port 3001 --suite panels-suite --tries 3
-  depends_on:
-  - cypress
-  environment:
-    HOST: end-to-end-tests-server
-  image: grafana/ci-e2e:12.19.0-1
-  name: end-to-end-tests-panels-suite
-  volumes:
-  - name: cypress_cache
-    path: /root/.cache/Cypress
-- commands:
-  - ./bin/grabpl e2e-tests --port 3001 --suite various-suite --tries 3
-  depends_on:
-  - cypress
-  environment:
-    HOST: end-to-end-tests-server
-  image: grafana/ci-e2e:12.19.0-1
-  name: end-to-end-tests-various-suite
-  volumes:
-  - name: cypress_cache
-    path: /root/.cache/Cypress
-- commands:
-  - ls dist/*.tar.gz*
-  - cp dist/*.tar.gz* packaging/docker/
-  depends_on:
-  - package
-  image: grafana/build-container:1.4.8
-  name: copy-packages-for-docker
-- commands:
-  - printenv GCP_KEY | base64 -d > /tmp/gcpkey.json
-  - gcloud auth activate-service-account --key-file=/tmp/gcpkey.json
-  - ./bin/grabpl build-docker --edition enterprise --shouldSave
-  depends_on:
-  - copy-packages-for-docker
-  environment:
-    GCP_KEY:
-      from_secret: gcp_key
-  image: google/cloud-sdk
-  name: package-docker-images
-  volumes:
-  - name: docker
-    path: /var/run/docker.sock
-- commands:
-  - printenv GCP_KEY | base64 -d > /tmp/gcpkey.json
-  - gcloud auth activate-service-account --key-file=/tmp/gcpkey.json
-  - ./bin/grabpl build-docker --edition enterprise --shouldSave --ubuntu
-  depends_on:
-  - copy-packages-for-docker
-  environment:
-    GCP_KEY:
-      from_secret: gcp_key
-  image: google/cloud-sdk
-  name: package-docker-images-ubuntu
-  volumes:
-  - name: docker
-    path: /var/run/docker.sock
-- commands:
-  - dockerize -wait tcp://redis:6379/0 -timeout 120s
-  - ./bin/grabpl integration-tests
-  depends_on:
-  - grabpl
-  environment:
-    REDIS_URL: redis://redis:6379/0
-  image: grafana/build-container:1.4.8
-  name: redis-integration-tests
-- commands:
-  - dockerize -wait tcp://memcached:11211 -timeout 120s
-  - ./bin/grabpl integration-tests
-  depends_on:
-  - grabpl
-  environment:
-    MEMCACHED_HOSTS: memcached:11211
-  image: grafana/build-container:1.4.8
-  name: memcached-integration-tests
-- commands:
-  - ./bin/grabpl upload-cdn --edition enterprise --bucket "$${PRERELEASE_BUCKET}/artifacts/static-assets"
-  depends_on:
-  - package
-  environment:
-    GCP_GRAFANA_UPLOAD_KEY:
-      from_secret: gcp_key
-    PRERELEASE_BUCKET:
-      from_secret: prerelease_bucket
-  image: grafana/grafana-ci-deploy:1.3.1
-  name: upload-cdn-assets
-- commands:
-  - ./bin/grabpl upload-packages --edition enterprise --packages-bucket grafana-downloads-test
-  depends_on:
-  - package
-  - redis-integration-tests
-  - memcached-integration-tests
-  environment:
-    GCP_GRAFANA_UPLOAD_KEY:
-      from_secret: gcp_key
-    PRERELEASE_BUCKET:
-      from_secret: prerelease_bucket
-  image: grafana/grafana-ci-deploy:1.3.1
-  name: upload-packages
-- commands:
-  - ./bin/grabpl package --jobs 8 --edition enterprise2 --github-token $${GITHUB_TOKEN}
-    --no-pull-enterprise --sign v7.3.0-test
-  depends_on:
-  - build-plugins
-  - build-backend
-  - build-frontend
-  - build-backend-enterprise2
-  - test-backend-enterprise2
-  environment:
-    GITHUB_TOKEN:
-      from_secret: github_token
-    GPG_KEY_PASSWORD:
-      from_secret: gpg_key_password
-    GPG_PRIV_KEY:
-      from_secret: gpg_priv_key
-    GPG_PUB_KEY:
-      from_secret: gpg_pub_key
-    GRAFANA_API_KEY:
-      from_secret: grafana_api_key
-  image: grafana/build-container:1.4.8
-  name: package-enterprise2
-- commands:
-  - ./bin/grabpl upload-cdn --edition enterprise2 --bucket "$${PRERELEASE_BUCKET}/artifacts/static-assets"
-  depends_on:
-  - package-enterprise2
-  environment:
-    GCP_GRAFANA_UPLOAD_KEY:
-      from_secret: gcp_key
-    PRERELEASE_BUCKET:
-      from_secret: prerelease_bucket
-  image: grafana/grafana-ci-deploy:1.3.1
-  name: upload-cdn-assets-enterprise2
-- commands:
-  - ./bin/grabpl upload-packages --edition enterprise2 --packages-bucket grafana-downloads-test
-  depends_on:
-  - package-enterprise2
-  - redis-integration-tests
-  - memcached-integration-tests
-  environment:
-    GCP_GRAFANA_UPLOAD_KEY:
-      from_secret: gcp_key
-    PRERELEASE_BUCKET:
-      from_secret: prerelease_bucket
-  image: grafana/grafana-ci-deploy:1.3.1
-  name: upload-packages-enterprise2
-trigger:
-  event:
-  - custom
-type: docker
-volumes:
-- name: cypress_cache
-  temp: {}
-- host:
-    path: /var/run/docker.sock
-  name: docker
----
-clone:
-  disable: true
-depends_on:
-- enterprise-build-test-release
-image_pull_secrets:
-- dockerconfigjson
-kind: pipeline
-name: enterprise-windows-test-release
-platform:
-  arch: amd64
-  os: windows
-  version: "1809"
-services: []
-steps:
-- commands:
-  - echo $env:DRONE_RUNNER_NAME
-  image: mcr.microsoft.com/windows:1809
-  name: identify-runner
-- commands:
-  - $$ProgressPreference = "SilentlyContinue"
-  - Invoke-WebRequest https://grafana-downloads.storage.googleapis.com/grafana-build-pipeline/v2.7.4/windows/grabpl.exe
-    -OutFile grabpl.exe
-  - git clone "https://$$env:GITHUB_TOKEN@github.com/grafana/grafana-enterprise.git"
-  - cd grafana-enterprise
-  - git checkout main
-  environment:
-    GITHUB_TOKEN:
-      from_secret: github_token
-  image: grafana/ci-wix:0.1.1
-  name: clone
-- commands:
-  - cp -r grafana-enterprise C:\App\grafana-enterprise
-  - rm -r -force grafana-enterprise
-  - cp grabpl.exe C:\App\grabpl.exe
-  - rm -force grabpl.exe
-  - C:\App\grabpl.exe init-enterprise C:\App\grafana-enterprise
-  - cp C:\App\grabpl.exe grabpl.exe
-  depends_on:
-  - clone
-  image: grafana/ci-wix:0.1.1
-  name: initialize
-- commands:
-  - $$gcpKey = $$env:GCP_KEY
-  - '[System.Text.Encoding]::UTF8.GetString([System.Convert]::FromBase64String($$gcpKey))
-    > gcpkey.json'
-  - dos2unix gcpkey.json
-  - gcloud auth activate-service-account --key-file=gcpkey.json
-  - rm gcpkey.json
-  - cp C:\App\nssm-2.24.zip .
-  - .\grabpl.exe windows-installer --edition enterprise --packages-bucket grafana-downloads-test
-    v7.3.0-test
-  - $$fname = ((Get-Childitem grafana*.msi -name) -split "`n")[0]
-  - gsutil cp $$fname gs://grafana-downloads-test/enterprise/release/
-  - gsutil cp "$$fname.sha256" gs://grafana-downloads-test/enterprise/release/
-  depends_on:
-  - initialize
-  environment:
-    GCP_KEY:
-      from_secret: gcp_key
-    PRERELEASE_BUCKET:
-      from_secret: prerelease_bucket
-  image: grafana/ci-wix:0.1.1
-  name: build-windows-installer
-trigger:
-  event:
-  - custom
-type: docker
-volumes:
-- name: cypress_cache
-  temp: {}
-- host:
-    path: /var/run/docker.sock
-  name: docker
----
-depends_on:
-- oss-build-test-release
-- oss-windows-test-release
-- enterprise-build-test-release
-- enterprise-windows-test-release
-kind: pipeline
-name: publish-test-release
-node:
-  type: no-parallel
-platform:
-  arch: amd64
-  os: linux
-services: []
-steps:
-- commands:
-  - mkdir -p bin
-  - curl -fL -o bin/grabpl https://grafana-downloads.storage.googleapis.com/grafana-build-pipeline/v2.7.4/grabpl
-  - chmod +x bin/grabpl
-  image: byrnedo/alpine-curl:0.1.8
-  name: grabpl
-- commands:
-  - echo $DRONE_RUNNER_NAME
-  image: alpine:3.14.3
-  name: identify-runner
-- commands:
-  - make gen-go
-  - ./bin/grabpl verify-version v7.3.0-test
-  image: grafana/build-container:1.4.8
-  name: initialize
-- commands:
-  - printenv GCP_KEY | base64 -d > /tmp/gcpkey.json
-  - ./bin/grabpl publish-packages --edition oss --gcp-key /tmp/gcpkey.json --deb-db-bucket
-    grafana-testing-aptly-db --deb-repo-bucket grafana-testing-repo --packages-bucket
-    grafana-downloads-test --rpm-repo-bucket grafana-testing-repo --simulate-release
-    v7.3.0-test
-  depends_on:
-  - initialize
-  environment:
-    GCP_KEY:
-      from_secret: gcp_key
-    GPG_KEY_PASSWORD:
-      from_secret: gpg_key_password
-    GPG_PRIV_KEY:
-      from_secret: gpg_priv_key
-    GPG_PUB_KEY:
-      from_secret: gpg_pub_key
-    GRAFANA_COM_API_KEY:
-      from_secret: grafana_api_key
-  image: grafana/grafana-ci-deploy:1.3.1
-  name: publish-packages-oss
-- commands:
-  - printenv GCP_KEY | base64 -d > /tmp/gcpkey.json
-  - ./bin/grabpl publish-packages --edition enterprise --gcp-key /tmp/gcpkey.json
-    --deb-db-bucket grafana-testing-aptly-db --deb-repo-bucket grafana-testing-repo
-    --packages-bucket grafana-downloads-test --rpm-repo-bucket grafana-testing-repo
-    --simulate-release v7.3.0-test
-  depends_on:
-  - initialize
-  environment:
-    GCP_KEY:
-      from_secret: gcp_key
-    GPG_KEY_PASSWORD:
-      from_secret: gpg_key_password
-    GPG_PRIV_KEY:
-      from_secret: gpg_priv_key
-    GPG_PUB_KEY:
-      from_secret: gpg_pub_key
-    GRAFANA_COM_API_KEY:
-      from_secret: grafana_api_key
-  image: grafana/grafana-ci-deploy:1.3.1
-  name: publish-packages-enterprise
-trigger:
-  event:
-  - custom
-type: docker
-volumes:
-- name: cypress_cache
-  temp: {}
-- host:
-    path: /var/run/docker.sock
-  name: docker
----
-depends_on:
-- oss-build-test-release
-- oss-windows-test-release
-- enterprise-build-test-release
-- enterprise-windows-test-release
-- publish-test-release
-kind: pipeline
-name: notify-test-release
-platform:
-  arch: amd64
-  os: linux
-steps:
-- image: plugins/slack
-  name: slack
-  settings:
-    channel: grafana-ci-notifications
-    template: |-
-      Build {{build.number}} failed for commit: <https://github.com/{{repo.owner}}/{{repo.name}}/commit/{{build.commit}}|{{ truncate build.commit 8 }}>: {{build.link}}
-      Branch: <https://github.com/{{ repo.owner }}/{{ repo.name }}/commits/{{ build.branch }}|{{ build.branch }}>
-      Author: {{build.author}}
-    webhook:
-      from_secret: slack_webhook
-trigger:
-  event:
-  - custom
-  status:
-  - failure
-type: docker
----
-depends_on: []
-kind: pipeline
-name: oss-build-release-branch
-node:
-  type: no-parallel
-platform:
-  arch: amd64
-  os: linux
-services:
-- environment:
-    POSTGRES_DB: grafanatest
-    POSTGRES_PASSWORD: grafanatest
-    POSTGRES_USER: grafanatest
-  image: postgres:12.3-alpine
-  name: postgres
-- environment:
-    MYSQL_DATABASE: grafana_tests
-    MYSQL_PASSWORD: password
-    MYSQL_ROOT_PASSWORD: rootpass
-    MYSQL_USER: grafana
-  image: mysql:5.6.48
-  name: mysql
-steps:
-- commands:
-  - mkdir -p bin
-  - curl -fL -o bin/grabpl https://grafana-downloads.storage.googleapis.com/grafana-build-pipeline/v2.7.4/grabpl
-  - chmod +x bin/grabpl
-  image: byrnedo/alpine-curl:0.1.8
-  name: grabpl
-- commands:
-  - echo $DRONE_RUNNER_NAME
-  image: alpine:3.14.3
-  name: identify-runner
-- commands:
-  - make gen-go
-  - ./bin/grabpl gen-version --build-id ${DRONE_BUILD_NUMBER}
-  - yarn install --immutable
-  image: grafana/build-container:1.4.8
-  name: initialize
-- commands:
-  - |-
-    echo -e "unknwon
-    referer
-    errorstring
-    eror
-    iam
-    wan" > words_to_ignore.txt
-  - codespell -I words_to_ignore.txt docs/
-  - rm words_to_ignore.txt
-  depends_on:
-  - initialize
-  image: grafana/build-container:1.4.8
-  name: codespell
-- commands:
-  - ./bin/grabpl shellcheck
-  depends_on:
-  - initialize
-  image: grafana/build-container:1.4.8
-  name: shellcheck
-- commands:
-  - ./bin/grabpl lint-backend --edition oss
-  depends_on:
-  - initialize
-  environment:
-    CGO_ENABLED: "1"
-  image: grafana/build-container:1.4.8
-  name: lint-backend
-- commands:
-  - yarn run prettier:check
-  - yarn run lint
-  - yarn run typecheck
-  depends_on:
-  - initialize
-  environment:
-    TEST_MAX_WORKERS: 50%
-  image: grafana/build-container:1.4.8
-  name: lint-frontend
-- commands:
-  - ./bin/grabpl test-backend --edition oss
-  depends_on:
-  - initialize
-  image: grafana/build-container:1.4.8
-  name: test-backend
-- commands:
-  - ./bin/grabpl integration-tests --edition oss
-  depends_on:
-  - initialize
-  image: grafana/build-container:1.4.8
-  name: test-backend-integration
-- commands:
-  - yarn run ci:test-frontend
-  depends_on:
-  - initialize
-  environment:
-    TEST_MAX_WORKERS: 50%
-  image: grafana/build-container:1.4.8
-  name: test-frontend
-- commands:
-  - apt-get update
-  - apt-get install -yq postgresql-client
-  - dockerize -wait tcp://postgres:5432 -timeout 120s
-  - psql -p 5432 -h postgres -U grafanatest -d grafanatest -f devenv/docker/blocks/postgres_tests/setup.sql
-  - go clean -testcache
-  - ./bin/grabpl integration-tests --database postgres
-  depends_on:
-  - grabpl
-  environment:
-    GRAFANA_TEST_DB: postgres
-    PGPASSWORD: grafanatest
-    POSTGRES_HOST: postgres
-  image: grafana/build-container:1.4.8
-  name: postgres-integration-tests
-- commands:
-  - apt-get update
-  - apt-get install -yq default-mysql-client
-  - dockerize -wait tcp://mysql:3306 -timeout 120s
-  - cat devenv/docker/blocks/mysql_tests/setup.sql | mysql -h mysql -P 3306 -u root
-    -prootpass
-  - go clean -testcache
-  - ./bin/grabpl integration-tests --database mysql
-  depends_on:
-  - grabpl
-  environment:
-    GRAFANA_TEST_DB: mysql
-    MYSQL_HOST: mysql
-  image: grafana/build-container:1.4.8
-  name: mysql-integration-tests
-- commands:
-  - ./bin/grabpl build-backend --jobs 8 --edition oss --build-id ${DRONE_BUILD_NUMBER}
-    --no-pull-enterprise
-  depends_on:
-  - initialize
-  environment: {}
-  image: grafana/build-container:1.4.8
-  name: build-backend
-- commands:
-  - ./bin/grabpl build-frontend --jobs 8 --no-install-deps --edition oss --build-id
-    ${DRONE_BUILD_NUMBER} --no-pull-enterprise
-  depends_on:
-  - initialize
-  environment:
-    NODE_OPTIONS: --max_old_space_size=8192
-  image: grafana/build-container:1.4.8
-  name: build-frontend
-- commands:
-  - ./bin/grabpl build-plugins --jobs 8 --edition oss --no-install-deps --sign --signing-admin
-  depends_on:
-  - initialize
-  environment:
-    GRAFANA_API_KEY:
-      from_secret: grafana_api_key
-  image: grafana/build-container:1.4.8
-  name: build-plugins
-- commands:
-  - ./bin/linux-amd64/grafana-cli cue validate-schema --grafana-root .
-  depends_on:
-  - build-backend
-  image: grafana/build-container:1.4.8
-  name: validate-scuemata
-- commands:
-  - '# Make sure the git tree is clean.'
-  - '# Stashing changes, since packages that were produced in build-backend step are
-    needed.'
-  - git stash
-  - ./bin/linux-amd64/grafana-cli cue gen-ts --grafana-root .
-  - '# The above command generates Typescript files (*.gen.ts) from all appropriate
-    .cue files.'
-  - '# It is required that the generated Typescript be in sync with the input CUE
-    files.'
-  - '# ...Modulo eslint auto-fixes...:'
-  - yarn run eslint . --ext .gen.ts --fix
-  - '# If any filenames are emitted by the below script, run the generator command
-    `grafana-cli cue gen-ts` locally and commit the result.'
-  - ./scripts/clean-git-or-error.sh
-  - '# Un-stash changes.'
-  - git stash pop
-  depends_on:
-  - validate-scuemata
-  image: grafana/build-container:1.4.8
-  name: ensure-cuetsified
-- commands:
-  - ./bin/grabpl package --jobs 8 --edition oss --build-id ${DRONE_BUILD_NUMBER} --no-pull-enterprise
-    --sign
-  depends_on:
-  - build-plugins
-  - build-backend
-  - build-frontend
-  environment:
-    GITHUB_TOKEN:
-      from_secret: github_token
-    GPG_KEY_PASSWORD:
-      from_secret: gpg_key_password
-    GPG_PRIV_KEY:
-      from_secret: gpg_priv_key
-    GPG_PUB_KEY:
-      from_secret: gpg_pub_key
-    GRAFANA_API_KEY:
-      from_secret: grafana_api_key
-  image: grafana/build-container:1.4.8
-  name: package
-- commands:
-  - yarn run cypress install
-  depends_on:
-  - package
-  image: grafana/ci-e2e:12.19.0-1
-  name: cypress
-  volumes:
-  - name: cypress_cache
-    path: /root/.cache/Cypress
-- commands:
-  - ./e2e/start-server
-  depends_on:
-  - package
-  detach: true
-  environment:
-    PORT: 3001
-  image: grafana/build-container:1.4.8
-  name: end-to-end-tests-server
-- commands:
-  - ./bin/grabpl e2e-tests --port 3001 --suite dashboards-suite --tries 3
-  depends_on:
-  - cypress
-  environment:
-    HOST: end-to-end-tests-server
-  image: grafana/ci-e2e:12.19.0-1
-  name: end-to-end-tests-dashboards-suite
-  volumes:
-  - name: cypress_cache
-    path: /root/.cache/Cypress
-- commands:
-  - ./bin/grabpl e2e-tests --port 3001 --suite smoke-tests-suite --tries 3
-  depends_on:
-  - cypress
-  environment:
-    HOST: end-to-end-tests-server
-  image: grafana/ci-e2e:12.19.0-1
-  name: end-to-end-tests-smoke-tests-suite
-  volumes:
-  - name: cypress_cache
-    path: /root/.cache/Cypress
-- commands:
-  - ./bin/grabpl e2e-tests --port 3001 --suite panels-suite --tries 3
-  depends_on:
-  - cypress
-  environment:
-    HOST: end-to-end-tests-server
-  image: grafana/ci-e2e:12.19.0-1
-  name: end-to-end-tests-panels-suite
-  volumes:
-  - name: cypress_cache
-    path: /root/.cache/Cypress
-- commands:
-  - ./bin/grabpl e2e-tests --port 3001 --suite various-suite --tries 3
-  depends_on:
-  - cypress
-  environment:
-    HOST: end-to-end-tests-server
-  image: grafana/ci-e2e:12.19.0-1
-  name: end-to-end-tests-various-suite
-  volumes:
-  - name: cypress_cache
-    path: /root/.cache/Cypress
-- commands:
-  - ls dist/*.tar.gz*
-  - cp dist/*.tar.gz* packaging/docker/
-  depends_on:
-  - package
-  image: grafana/build-container:1.4.8
-  name: copy-packages-for-docker
-- commands:
-  - printenv GCP_KEY | base64 -d > /tmp/gcpkey.json
-  - gcloud auth activate-service-account --key-file=/tmp/gcpkey.json
-  - ./bin/grabpl build-docker --edition oss --shouldSave
-  depends_on:
-  - copy-packages-for-docker
-  environment:
-    GCP_KEY:
-      from_secret: gcp_key
-  image: google/cloud-sdk
-  name: package-docker-images
-  volumes:
-  - name: docker
-    path: /var/run/docker.sock
-- commands:
-  - printenv GCP_KEY | base64 -d > /tmp/gcpkey.json
-  - gcloud auth activate-service-account --key-file=/tmp/gcpkey.json
-  - ./bin/grabpl build-docker --edition oss --shouldSave --ubuntu
-  depends_on:
-  - copy-packages-for-docker
-  environment:
-    GCP_KEY:
-      from_secret: gcp_key
-  image: google/cloud-sdk
-  name: package-docker-images-ubuntu
-  volumes:
-  - name: docker
-    path: /var/run/docker.sock
-- commands:
-  - yarn storybook:build
-  - ./bin/grabpl verify-storybook
-  depends_on:
-  - build-frontend
-  environment:
-    NODE_OPTIONS: --max_old_space_size=4096
-  image: grafana/build-container:1.4.8
-  name: build-storybook
-- commands:
-  - ./bin/grabpl upload-cdn --edition oss --bucket "$${PRERELEASE_BUCKET}/artifacts/static-assets"
-  depends_on:
-  - end-to-end-tests-server
-  environment:
-    GCP_GRAFANA_UPLOAD_KEY:
-      from_secret: gcp_key
-    PRERELEASE_BUCKET:
-      from_secret: prerelease_bucket
-  image: grafana/grafana-ci-deploy:1.3.1
-  name: upload-cdn-assets
-- commands:
-  - ./bin/grabpl upload-packages --edition oss --packages-bucket $${PRERELEASE_BUCKET}/artifacts/downloads
-  depends_on:
-  - end-to-end-tests-dashboards-suite
-  - end-to-end-tests-panels-suite
-  - end-to-end-tests-smoke-tests-suite
-  - end-to-end-tests-various-suite
-  environment:
-    GCP_GRAFANA_UPLOAD_KEY:
-      from_secret: gcp_key
-    PRERELEASE_BUCKET:
-      from_secret: prerelease_bucket
-  image: grafana/grafana-ci-deploy:1.3.1
-  name: upload-packages
-trigger:
-  ref:
-  - refs/heads/v[0-9]*
-type: docker
-volumes:
-- name: cypress_cache
-  temp: {}
-- host:
-    path: /var/run/docker.sock
-  name: docker
----
-depends_on:
-- oss-build-release-branch
-kind: pipeline
-name: oss-windows-release-branch
-platform:
-  arch: amd64
-  os: windows
-  version: "1809"
-services: []
-steps:
-- commands:
-  - echo $env:DRONE_RUNNER_NAME
-  image: mcr.microsoft.com/windows:1809
-  name: identify-runner
-- commands:
-  - $$ProgressPreference = "SilentlyContinue"
-  - Invoke-WebRequest https://grafana-downloads.storage.googleapis.com/grafana-build-pipeline/v2.7.4/windows/grabpl.exe
-    -OutFile grabpl.exe
-  image: grafana/ci-wix:0.1.1
-  name: initialize
-- commands:
-  - $$gcpKey = $$env:GCP_KEY
-  - '[System.Text.Encoding]::UTF8.GetString([System.Convert]::FromBase64String($$gcpKey))
-    > gcpkey.json'
-  - dos2unix gcpkey.json
-  - gcloud auth activate-service-account --key-file=gcpkey.json
-  - rm gcpkey.json
-  - cp C:\App\nssm-2.24.zip .
-  depends_on:
-  - initialize
-  environment:
-    GCP_KEY:
-      from_secret: gcp_key
-    PRERELEASE_BUCKET:
-      from_secret: prerelease_bucket
-  image: grafana/ci-wix:0.1.1
-  name: build-windows-installer
-trigger:
-  ref:
-  - refs/heads/v[0-9]*
-type: docker
-volumes:
-- name: cypress_cache
-  temp: {}
-- host:
-    path: /var/run/docker.sock
-  name: docker
----
-clone:
-  disable: true
-depends_on: []
-image_pull_secrets:
-- dockerconfigjson
-kind: pipeline
-name: enterprise-build-release-branch
-node:
-  type: no-parallel
-platform:
-  arch: amd64
-  os: linux
-services:
-- environment:
-    POSTGRES_DB: grafanatest
-    POSTGRES_PASSWORD: grafanatest
-    POSTGRES_USER: grafanatest
-  image: postgres:12.3-alpine
-  name: postgres
-- environment:
-    MYSQL_DATABASE: grafana_tests
-    MYSQL_PASSWORD: password
-    MYSQL_ROOT_PASSWORD: rootpass
-    MYSQL_USER: grafana
-  image: mysql:5.6.48
-  name: mysql
-- environment: {}
-  image: redis:6.2.1-alpine
-  name: redis
-- environment: {}
-  image: memcached:1.6.9-alpine
-  name: memcached
-steps:
-- commands:
-  - mkdir -p bin
-  - curl -fL -o bin/grabpl https://grafana-downloads.storage.googleapis.com/grafana-build-pipeline/v2.7.4/grabpl
-  - chmod +x bin/grabpl
-  image: byrnedo/alpine-curl:0.1.8
-  name: grabpl
-- commands:
-  - echo $DRONE_RUNNER_NAME
-  image: alpine:3.14.3
-  name: identify-runner
-- commands:
-  - git clone "https://$${GITHUB_TOKEN}@github.com/grafana/grafana-enterprise.git"
-  - cd grafana-enterprise
-  - git checkout ${DRONE_BRANCH}
-  environment:
-    GITHUB_TOKEN:
-      from_secret: github_token
-  image: grafana/build-container:1.4.8
-  name: clone-enterprise
-- commands:
-  - mv bin/grabpl /tmp/
-  - rmdir bin
-  - mv grafana-enterprise /tmp/
-  - /tmp/grabpl init-enterprise /tmp/grafana-enterprise
-  - mv /tmp/grafana-enterprise/deployment_tools_config.json deployment_tools_config.json
-  - mkdir bin
-  - mv /tmp/grabpl bin/
-  - make gen-go
-  - ./bin/grabpl gen-version --build-id ${DRONE_BUILD_NUMBER}
-  - yarn install --immutable
-  depends_on:
-  - clone-enterprise
-  image: grafana/build-container:1.4.8
-  name: initialize
-- commands:
-  - |-
-    echo -e "unknwon
-    referer
-    errorstring
-    eror
-    iam
-    wan" > words_to_ignore.txt
-  - codespell -I words_to_ignore.txt docs/
-  - rm words_to_ignore.txt
-  depends_on:
-  - initialize
-  image: grafana/build-container:1.4.8
-  name: codespell
-- commands:
-  - ./bin/grabpl shellcheck
-  depends_on:
-  - initialize
-  image: grafana/build-container:1.4.8
-  name: shellcheck
-- commands:
-  - ./bin/grabpl lint-backend --edition enterprise
-  depends_on:
-  - initialize
-  environment:
-    CGO_ENABLED: "1"
-  image: grafana/build-container:1.4.8
-  name: lint-backend
-- commands:
-  - yarn run prettier:check
-  - yarn run lint
-  - yarn run typecheck
-  depends_on:
-  - initialize
-  environment:
-    TEST_MAX_WORKERS: 50%
-  image: grafana/build-container:1.4.8
-  name: lint-frontend
-- commands:
-  - ./bin/grabpl test-backend --edition enterprise
-  depends_on:
-  - initialize
-  image: grafana/build-container:1.4.8
-  name: test-backend
-- commands:
-  - ./bin/grabpl integration-tests --edition enterprise
-  depends_on:
-  - initialize
-  image: grafana/build-container:1.4.8
-  name: test-backend-integration
-- commands:
-  - yarn run ci:test-frontend
-  depends_on:
-  - initialize
-  environment:
-    TEST_MAX_WORKERS: 50%
-  image: grafana/build-container:1.4.8
-  name: test-frontend
-- commands:
-  - apt-get update
-  - apt-get install -yq postgresql-client
-  - dockerize -wait tcp://postgres:5432 -timeout 120s
-  - psql -p 5432 -h postgres -U grafanatest -d grafanatest -f devenv/docker/blocks/postgres_tests/setup.sql
-  - go clean -testcache
-  - ./bin/grabpl integration-tests --database postgres
-  depends_on:
-  - initialize
-  environment:
-    GRAFANA_TEST_DB: postgres
-    PGPASSWORD: grafanatest
-    POSTGRES_HOST: postgres
-  image: grafana/build-container:1.4.8
-  name: postgres-integration-tests
-- commands:
-  - apt-get update
-  - apt-get install -yq default-mysql-client
-  - dockerize -wait tcp://mysql:3306 -timeout 120s
-  - cat devenv/docker/blocks/mysql_tests/setup.sql | mysql -h mysql -P 3306 -u root
-    -prootpass
-  - go clean -testcache
-  - ./bin/grabpl integration-tests --database mysql
-  depends_on:
-  - initialize
-  environment:
-    GRAFANA_TEST_DB: mysql
-    MYSQL_HOST: mysql
-  image: grafana/build-container:1.4.8
-  name: mysql-integration-tests
-- commands:
-  - ./bin/grabpl build-backend --jobs 8 --edition enterprise --build-id ${DRONE_BUILD_NUMBER}
-    --no-pull-enterprise
-  depends_on:
-  - initialize
-  environment: {}
-  image: grafana/build-container:1.4.8
-  name: build-backend
-- commands:
-  - ./bin/grabpl build-frontend --jobs 8 --no-install-deps --edition enterprise --build-id
-    ${DRONE_BUILD_NUMBER} --no-pull-enterprise
-  depends_on:
-  - initialize
-  environment:
-    NODE_OPTIONS: --max_old_space_size=8192
-  image: grafana/build-container:1.4.8
-  name: build-frontend
-- commands:
-  - ./bin/grabpl build-plugins --jobs 8 --edition enterprise --no-install-deps --sign
-    --signing-admin
-  depends_on:
-  - initialize
-  environment:
-    GRAFANA_API_KEY:
-      from_secret: grafana_api_key
-  image: grafana/build-container:1.4.8
-  name: build-plugins
-- commands:
-  - ./bin/linux-amd64/grafana-cli cue validate-schema --grafana-root .
-  depends_on:
-  - build-backend
-  image: grafana/build-container:1.4.8
-  name: validate-scuemata
-- commands:
-  - '# Make sure the git tree is clean.'
-  - '# Stashing changes, since packages that were produced in build-backend step are
-    needed.'
-  - git stash
-  - ./bin/linux-amd64/grafana-cli cue gen-ts --grafana-root .
-  - '# The above command generates Typescript files (*.gen.ts) from all appropriate
-    .cue files.'
-  - '# It is required that the generated Typescript be in sync with the input CUE
-    files.'
-  - '# ...Modulo eslint auto-fixes...:'
-  - yarn run eslint . --ext .gen.ts --fix
-  - '# If any filenames are emitted by the below script, run the generator command
-    `grafana-cli cue gen-ts` locally and commit the result.'
-  - ./scripts/clean-git-or-error.sh
-  - '# Un-stash changes.'
-  - git stash pop
-  depends_on:
-  - validate-scuemata
-  image: grafana/build-container:1.4.8
-  name: ensure-cuetsified
-- commands:
-  - ./bin/grabpl lint-backend --edition enterprise2
-  depends_on:
-  - initialize
-  environment:
-    CGO_ENABLED: "1"
-  image: grafana/build-container:1.4.8
-  name: lint-backend-enterprise2
-- commands:
-  - ./bin/grabpl test-backend --edition enterprise2
-  depends_on:
-  - initialize
-  image: grafana/build-container:1.4.8
-  name: test-backend-enterprise2
-- commands:
-  - ./bin/grabpl integration-tests --edition enterprise2
-  depends_on:
-  - initialize
-  image: grafana/build-container:1.4.8
-  name: test-backend-integration-enterprise2
-- commands:
-  - ./bin/grabpl build-backend --jobs 8 --edition enterprise2 --build-id ${DRONE_BUILD_NUMBER}
-    --variants linux-x64 --no-pull-enterprise
-  depends_on:
-  - initialize
-  environment: {}
-  image: grafana/build-container:1.4.8
-  name: build-backend-enterprise2
-- commands:
-  - ./bin/grabpl package --jobs 8 --edition enterprise --build-id ${DRONE_BUILD_NUMBER}
-    --no-pull-enterprise --sign
-  depends_on:
-  - build-plugins
-  - build-backend
-  - build-frontend
-  - build-backend-enterprise2
-  - test-backend-enterprise2
-  environment:
-    GITHUB_TOKEN:
-      from_secret: github_token
-    GPG_KEY_PASSWORD:
-      from_secret: gpg_key_password
-    GPG_PRIV_KEY:
-      from_secret: gpg_priv_key
-    GPG_PUB_KEY:
-      from_secret: gpg_pub_key
-    GRAFANA_API_KEY:
-      from_secret: grafana_api_key
-  image: grafana/build-container:1.4.8
-  name: package
-- commands:
-  - yarn run cypress install
-  depends_on:
-  - package
-  image: grafana/ci-e2e:12.19.0-1
-  name: cypress
-  volumes:
-  - name: cypress_cache
-    path: /root/.cache/Cypress
-- commands:
-  - ./e2e/start-server
-  depends_on:
-  - package
-  detach: true
-  environment:
-    PACKAGE_FILE: dist/grafana-enterprise-*linux-amd64.tar.gz
-    PORT: 3001
-    RUNDIR: e2e/tmp-grafana-enterprise
-  image: grafana/build-container:1.4.8
-  name: end-to-end-tests-server
-- commands:
-  - ./bin/grabpl e2e-tests --port 3001 --suite dashboards-suite --tries 3
-  depends_on:
-  - cypress
-  environment:
-    HOST: end-to-end-tests-server
-  image: grafana/ci-e2e:12.19.0-1
-  name: end-to-end-tests-dashboards-suite
-  volumes:
-  - name: cypress_cache
-    path: /root/.cache/Cypress
-- commands:
-  - ./bin/grabpl e2e-tests --port 3001 --suite smoke-tests-suite --tries 3
-  depends_on:
-  - cypress
-  environment:
-    HOST: end-to-end-tests-server
-  image: grafana/ci-e2e:12.19.0-1
-  name: end-to-end-tests-smoke-tests-suite
-  volumes:
-  - name: cypress_cache
-    path: /root/.cache/Cypress
-- commands:
-  - ./bin/grabpl e2e-tests --port 3001 --suite panels-suite --tries 3
-  depends_on:
-  - cypress
-  environment:
-    HOST: end-to-end-tests-server
-  image: grafana/ci-e2e:12.19.0-1
-  name: end-to-end-tests-panels-suite
-  volumes:
-  - name: cypress_cache
-    path: /root/.cache/Cypress
-- commands:
-  - ./bin/grabpl e2e-tests --port 3001 --suite various-suite --tries 3
-  depends_on:
-  - cypress
-  environment:
-    HOST: end-to-end-tests-server
-  image: grafana/ci-e2e:12.19.0-1
-  name: end-to-end-tests-various-suite
-  volumes:
-  - name: cypress_cache
-    path: /root/.cache/Cypress
-- commands:
-  - ls dist/*.tar.gz*
-  - cp dist/*.tar.gz* packaging/docker/
-  depends_on:
-  - package
-  image: grafana/build-container:1.4.8
-  name: copy-packages-for-docker
-- commands:
-  - printenv GCP_KEY | base64 -d > /tmp/gcpkey.json
-  - gcloud auth activate-service-account --key-file=/tmp/gcpkey.json
-  - ./bin/grabpl build-docker --edition enterprise --shouldSave
-  depends_on:
-  - copy-packages-for-docker
-  environment:
-    GCP_KEY:
-      from_secret: gcp_key
-  image: google/cloud-sdk
-  name: package-docker-images
-  volumes:
-  - name: docker
-    path: /var/run/docker.sock
-- commands:
-  - printenv GCP_KEY | base64 -d > /tmp/gcpkey.json
-  - gcloud auth activate-service-account --key-file=/tmp/gcpkey.json
-  - ./bin/grabpl build-docker --edition enterprise --shouldSave --ubuntu
-  depends_on:
-  - copy-packages-for-docker
-  environment:
-    GCP_KEY:
-      from_secret: gcp_key
-  image: google/cloud-sdk
-  name: package-docker-images-ubuntu
-  volumes:
-  - name: docker
-    path: /var/run/docker.sock
-- commands:
-  - yarn storybook:build
-  - ./bin/grabpl verify-storybook
-  depends_on:
-  - build-frontend
-  environment:
-    NODE_OPTIONS: --max_old_space_size=4096
-  image: grafana/build-container:1.4.8
-  name: build-storybook
-- commands:
-  - dockerize -wait tcp://redis:6379/0 -timeout 120s
-  - ./bin/grabpl integration-tests
-  depends_on:
-  - initialize
-  environment:
-    REDIS_URL: redis://redis:6379/0
-  image: grafana/build-container:1.4.8
-  name: redis-integration-tests
-- commands:
-  - dockerize -wait tcp://memcached:11211 -timeout 120s
-  - ./bin/grabpl integration-tests
-  depends_on:
-  - initialize
-  environment:
-    MEMCACHED_HOSTS: memcached:11211
-  image: grafana/build-container:1.4.8
-  name: memcached-integration-tests
-- commands:
-  - ./bin/grabpl upload-cdn --edition enterprise --bucket "$${PRERELEASE_BUCKET}/artifacts/static-assets"
-  depends_on:
-  - package
-  environment:
-    GCP_GRAFANA_UPLOAD_KEY:
-      from_secret: gcp_key
-    PRERELEASE_BUCKET:
-      from_secret: prerelease_bucket
-  image: grafana/grafana-ci-deploy:1.3.1
-  name: upload-cdn-assets
-- commands:
-  - ./bin/grabpl upload-packages --edition enterprise --packages-bucket $${PRERELEASE_BUCKET}/artifacts/downloads
-  depends_on:
-  - package
-  - redis-integration-tests
-  - memcached-integration-tests
-  environment:
-    GCP_GRAFANA_UPLOAD_KEY:
-      from_secret: gcp_key
-    PRERELEASE_BUCKET:
-      from_secret: prerelease_bucket
-  image: grafana/grafana-ci-deploy:1.3.1
-  name: upload-packages
-- commands:
-  - ./bin/grabpl package --jobs 8 --edition enterprise2 --build-id ${DRONE_BUILD_NUMBER}
-    --no-pull-enterprise --variants linux-x64 --sign
-  depends_on:
-  - build-plugins
-  - build-backend
-  - build-frontend
-  - build-backend-enterprise2
-  - test-backend-enterprise2
-  environment:
-    GITHUB_TOKEN:
-      from_secret: github_token
-    GPG_KEY_PASSWORD:
-      from_secret: gpg_key_password
-    GPG_PRIV_KEY:
-      from_secret: gpg_priv_key
-    GPG_PUB_KEY:
-      from_secret: gpg_pub_key
-    GRAFANA_API_KEY:
-      from_secret: grafana_api_key
-  image: grafana/build-container:1.4.8
-  name: package-enterprise2
-- commands:
-  - ./bin/grabpl upload-cdn --edition enterprise2 --bucket "$${PRERELEASE_BUCKET}/artifacts/static-assets"
-  depends_on:
-  - package-enterprise2
-  environment:
-    GCP_GRAFANA_UPLOAD_KEY:
-      from_secret: gcp_key
-    PRERELEASE_BUCKET:
-      from_secret: prerelease_bucket
-  image: grafana/grafana-ci-deploy:1.3.1
-  name: upload-cdn-assets-enterprise2
-- commands:
-  - ./bin/grabpl upload-packages --edition enterprise2 --packages-bucket $${PRERELEASE_BUCKET}/artifacts/downloads-enterprise2
-  depends_on:
-  - package-enterprise2
-  - redis-integration-tests
-  - memcached-integration-tests
-  environment:
-    GCP_GRAFANA_UPLOAD_KEY:
-      from_secret: gcp_key
-    PRERELEASE_BUCKET:
-      from_secret: prerelease_bucket
-  image: grafana/grafana-ci-deploy:1.3.1
-  name: upload-packages-enterprise2
-trigger:
-  ref:
-  - refs/heads/v[0-9]*
-type: docker
-volumes:
-- name: cypress_cache
-  temp: {}
-- host:
-    path: /var/run/docker.sock
-  name: docker
----
-clone:
-  disable: true
-depends_on:
-- enterprise-build-release-branch
-image_pull_secrets:
-- dockerconfigjson
-kind: pipeline
-name: enterprise-windows-release-branch
-platform:
-  arch: amd64
-  os: windows
-  version: "1809"
-services: []
-steps:
-- commands:
-  - echo $env:DRONE_RUNNER_NAME
-  image: mcr.microsoft.com/windows:1809
-  name: identify-runner
-- commands:
-  - $$ProgressPreference = "SilentlyContinue"
-  - Invoke-WebRequest https://grafana-downloads.storage.googleapis.com/grafana-build-pipeline/v2.7.4/windows/grabpl.exe
-    -OutFile grabpl.exe
-  - git clone "https://$$env:GITHUB_TOKEN@github.com/grafana/grafana-enterprise.git"
-  - cd grafana-enterprise
-  - git checkout $$env:DRONE_BRANCH
-  environment:
-    GITHUB_TOKEN:
-      from_secret: github_token
-  image: grafana/ci-wix:0.1.1
-  name: clone
-- commands:
-  - cp -r grafana-enterprise C:\App\grafana-enterprise
-  - rm -r -force grafana-enterprise
-  - cp grabpl.exe C:\App\grabpl.exe
-  - rm -force grabpl.exe
-  - C:\App\grabpl.exe init-enterprise C:\App\grafana-enterprise
-  - cp C:\App\grabpl.exe grabpl.exe
-  depends_on:
-  - clone
-  image: grafana/ci-wix:0.1.1
-  name: initialize
-- commands:
-  - $$gcpKey = $$env:GCP_KEY
-  - '[System.Text.Encoding]::UTF8.GetString([System.Convert]::FromBase64String($$gcpKey))
-    > gcpkey.json'
-  - dos2unix gcpkey.json
-  - gcloud auth activate-service-account --key-file=gcpkey.json
-  - rm gcpkey.json
-  - cp C:\App\nssm-2.24.zip .
-  depends_on:
-  - initialize
-  environment:
-    GCP_KEY:
-      from_secret: gcp_key
-    PRERELEASE_BUCKET:
-      from_secret: prerelease_bucket
-  image: grafana/ci-wix:0.1.1
-  name: build-windows-installer
-trigger:
-  ref:
-  - refs/heads/v[0-9]*
-type: docker
-volumes:
-- name: cypress_cache
-  temp: {}
-- host:
-    path: /var/run/docker.sock
-  name: docker
----
-depends_on:
-- oss-build-release-branch
-- oss-windows-release-branch
-- enterprise-build-release-branch
-- enterprise-windows-release-branch
-kind: pipeline
-name: notify-release-branch
-platform:
-  arch: amd64
-  os: linux
-steps:
-- image: plugins/slack
-  name: slack
-  settings:
-    channel: grafana-ci-notifications
-    template: |-
-      Build {{build.number}} failed for commit: <https://github.com/{{repo.owner}}/{{repo.name}}/commit/{{build.commit}}|{{ truncate build.commit 8 }}>: {{build.link}}
-      Branch: <https://github.com/{{ repo.owner }}/{{ repo.name }}/commits/{{ build.branch }}|{{ build.branch }}>
-      Author: {{build.author}}
-    webhook:
-      from_secret: slack_webhook
-trigger:
-  ref:
-  - refs/heads/v[0-9]*
-  status:
-  - failure
-type: docker
----
-kind: pipeline
-name: scan-grafana/grafana:latest-image
-platform:
-  arch: amd64
-  os: linux
-steps:
-- commands:
-  - trivy --exit-code 0 --severity UNKNOWN,LOW,MEDIUM grafana/grafana:latest
-  image: aquasec/trivy:0.21.0
-  name: scan-unkown-low-medium-vulnerabilities
-- commands:
-  - trivy --exit-code 1 --severity HIGH,CRITICAL grafana/grafana:latest
-  image: aquasec/trivy:0.21.0
-  name: scan-high-critical-vulnerabilities
-- image: plugins/slack
-  name: slack-notify-failure
-  settings:
-    channel: grafana-backend-ops
-    template: 'Nightly docker image scan job for grafana/grafana:latest failed: {{build.link}}'
-    webhook:
-      from_secret: slack_webhook_backend
-  when:
-    status: failure
-trigger:
-  cron: nightly
-  event: cron
-type: docker
----
-kind: pipeline
-name: scan-grafana/grafana:main-image
-platform:
-  arch: amd64
-  os: linux
-steps:
-- commands:
-  - trivy --exit-code 0 --severity UNKNOWN,LOW,MEDIUM grafana/grafana:main
-  image: aquasec/trivy:0.21.0
-  name: scan-unkown-low-medium-vulnerabilities
-- commands:
-  - trivy --exit-code 1 --severity HIGH,CRITICAL grafana/grafana:main
-  image: aquasec/trivy:0.21.0
-  name: scan-high-critical-vulnerabilities
-- image: plugins/slack
-  name: slack-notify-failure
-  settings:
-    channel: grafana-backend-ops
-    template: 'Nightly docker image scan job for grafana/grafana:main failed: {{build.link}}'
-    webhook:
-      from_secret: slack_webhook_backend
-  when:
-    status: failure
-trigger:
-  cron: nightly
-  event: cron
-type: docker
----
-kind: pipeline
-name: scan-grafana/grafana:latest-ubuntu-image
-platform:
-  arch: amd64
-  os: linux
-steps:
-- commands:
-  - trivy --exit-code 0 --severity UNKNOWN,LOW,MEDIUM grafana/grafana:latest-ubuntu
-  image: aquasec/trivy:0.21.0
-  name: scan-unkown-low-medium-vulnerabilities
-- commands:
-  - trivy --exit-code 1 --severity HIGH,CRITICAL grafana/grafana:latest-ubuntu
-  image: aquasec/trivy:0.21.0
-  name: scan-high-critical-vulnerabilities
-- image: plugins/slack
-  name: slack-notify-failure
-  settings:
-    channel: grafana-backend-ops
-    template: 'Nightly docker image scan job for grafana/grafana:latest-ubuntu failed:
-      {{build.link}}'
-    webhook:
-      from_secret: slack_webhook_backend
-  when:
-    status: failure
-trigger:
-  cron: nightly
-  event: cron
-type: docker
----
-kind: pipeline
-name: scan-grafana/grafana:main-ubuntu-image
-platform:
-  arch: amd64
-  os: linux
-steps:
-- commands:
-  - trivy --exit-code 0 --severity UNKNOWN,LOW,MEDIUM grafana/grafana:main-ubuntu
-  image: aquasec/trivy:0.21.0
-  name: scan-unkown-low-medium-vulnerabilities
-- commands:
-  - trivy --exit-code 1 --severity HIGH,CRITICAL grafana/grafana:main-ubuntu
-  image: aquasec/trivy:0.21.0
-  name: scan-high-critical-vulnerabilities
-- image: plugins/slack
-  name: slack-notify-failure
-  settings:
-    channel: grafana-backend-ops
-    template: 'Nightly docker image scan job for grafana/grafana:main-ubuntu failed:
-      {{build.link}}'
-    webhook:
-      from_secret: slack_webhook_backend
-  when:
-    status: failure
-trigger:
-  cron: nightly
-  event: cron
-type: docker
----
->>>>>>> 2ead937a
 get:
   name: .dockerconfigjson
   path: secret/data/common/gcr
@@ -4033,10 +248,6 @@
 name: prerelease_bucket
 ---
 kind: signature
-<<<<<<< HEAD
 hmac: 2723619b68a0eecd8dcfe43a85dfb33365a361155111e16da269c96181b239df
-=======
-hmac: 173e39ecf08a1c29f188e30e65c362e9ccb47776411c6e7cd2365b2fe18dfeb4
->>>>>>> 2ead937a
 
 ...